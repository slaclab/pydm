--- conflicted
+++ resolved
@@ -15,8 +15,7 @@
   <br>
 </p>
 <p align="center">
-<<<<<<< HEAD
-  <strong>« Explore PyDM <a href="https://slaclab.github.io/pydm/">docs</a> and <a href="https://slaclab.github.io/pydm-tutorial">tutorials</a> »</strong>
+  <strong>« Explore PyDM <a href="https://slaclab.github.io/pydm/">docs</a> and <a href="https://slaclab.github.io/pydm/tutorials/index.html">tutorials</a> »</strong>
   <br>
   <br>
   <a href="https://github.com/slaclab/pydm/issues/new?template=bug-report.md">Report bug</a>
@@ -26,26 +25,6 @@
   <a href="https://github.com/slaclab/pydm/blob/master/.github/CONTRIBUTING.md">How to Contribute</a>
   ·
   <a href="https://github.com/slaclab/pydm/blob/master/.github/SUPPORT.md">Support</a>
-=======
-  <h1 align="center">PyDM: Python Display Manager</h1>
-
-  <p align="center">
-    PyDM is a PyQt-based framework for building user interfaces for control systems.
-    The goal is to provide a no-code, drag-and-drop system to make simple screens,
-    as well as a straightforward Python framework to build complex applications.
-    <br>
-    <br>
-    <strong>« Explore PyDM <a href="https://slaclab.github.io/pydm/">docs</a> and <a href="https://slaclab.github.io/pydm/tutorials/index.html">tutorials</a> »</strong>
-    <br>
-    <a href="https://github.com/slaclab/pydm/issues/new?template=bug-report.md">Report bug</a>
-    ·
-    <a href="https://github.com/slaclab/pydm/issues/new?template=feature-request.md&labels=request">Request feature</a>
-    ·
-    <a href="https://github.com/slaclab/pydm/blob/master/.github/CONTRIBUTING.md">How to Contribute</a>
-    ·
-    <a href="https://github.com/slaclab/pydm/blob/master/.github/SUPPORT.md">Support</a>
-  </p>
->>>>>>> 43da39ea
 </p>
 
 <br>
