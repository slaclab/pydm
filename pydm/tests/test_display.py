import os
import pytest
from pydm import Display
from pydm.display import load_file, load_py_file, _compile_ui_file, _load_compiled_ui_into_display, ScreenTarget
<<<<<<< HEAD
from qtpy.QtWidgets import QLabel, QWidget
from ..utilities import ACTIVE_QT_WRAPPER, QtWrapperTypes
=======
from qtpy.QtWidgets import QLabel
from pydm.utilities import ACTIVE_QT_WRAPPER, QtWrapperTypes
>>>>>>> 6b2bb1c6

# The path to the .ui file used in these tests
test_ui_path = os.path.join(os.path.dirname(os.path.realpath(__file__)), "test_data", "test.ui")

test_ui_with_macros_path = os.path.join(os.path.dirname(os.path.realpath(__file__)), "test_data", "macro_test.ui")

# The path to the .py files used in these tests
no_display_test_py_path = os.path.join(
    os.path.dirname(os.path.realpath(__file__)), "test_data", "no_display_test_file.py"
)

valid_display_test_py_path = os.path.join(
    os.path.dirname(os.path.realpath(__file__)), "test_data", "valid_display_test_file.py"
)


def test_ui_filename_arg(qtbot):
    """If you supply a valid filename argument, you shouldn't get any exceptions."""
    parent = QWidget()
    qtbot.addWidget(parent)
    
    my_display = Display(parent=parent, ui_filename=test_ui_path)
    qtbot.addWidget(my_display)

    assert my_display.parent() == parent

    # This prevents pyside6 from deleting the internal c++ object 
    # ("Internal C++ object (PyDMDateTimeLabel) already deleted")
    parent.deleteLater()
    my_display.deleteLater()
    

def test_reimplemented_ui_filename(qtbot):
    """If you reimplement ui_filename and return a valid filename, you
    shouldn't get any exceptions."""

    class TestDisplay(Display):
        def ui_filename(self):
            return test_ui_path

    my_display = TestDisplay(parent=None)
    qtbot.addWidget(my_display)


if ACTIVE_QT_WRAPPER == QtWrapperTypes.PYQT5:

    def test_nonexistent_ui_file_raises_pyqt5(qtbot):
        with pytest.raises(IOError):
            Display(parent=None, ui_filename="this_doesnt_exist.ui")

        class TestDisplay(Display):
            def ui_filename(self):
                return "this_doesnt_exist.ui"

        with pytest.raises(IOError):
            TestDisplay(parent=None)

else:  # pyside6

    def test_nonexistent_ui_file_raises_pyside6(qtbot):
        # With pyside6 we compile ui files by subprocessing the program 'pyside6-uic' to
        # generate the compiled output. When we try this on a nonexistent file we should raise a runtime error.
        with pytest.raises(RuntimeError):
            Display(parent=None, ui_filename="this_doesnt_exist.ui")

        class TestDisplay(Display):
            def ui_filename(self):
                return "this_doesnt_exist.ui"


def test_nonexistent_py_file_raises():
    """Load a python file that does not exist and confirm the error raised is as expected"""
    with pytest.raises(FileNotFoundError):
        load_py_file("this_doesnt_exist.py")


def test_doesnt_inherit_display_raises():
    """Load a python file that does not inherit from PyDM Display and confirm the error raised is as expected"""
    with pytest.raises(ValueError) as error_info:
        load_py_file(no_display_test_py_path)
    assert "no class inheriting from Display" in str(error_info.value)


def test_load_valid_python_display_file(qtbot):
    """Verify that loading a valid python only file inheriting from Display works as expected"""
    display = load_py_file(valid_display_test_py_path)
    qtbot.addWidget(display)

    # Confirm that the file loaded everything as expected
    assert display.loaded_file() == valid_display_test_py_path
    assert display.ui_filename() == "test.ui"
    assert display.macros() == {}
    assert display.previous_display is None
    assert display.next_display is None


def test_load_python_file_with_macros(qtbot):
    """Attempt to add macros to the display while loading the file"""
    macros = {"MACRO_1": 7, "MACRO_2": "test_string"}
    display = load_py_file(valid_display_test_py_path, macros=macros)
    qtbot.addWidget(display)
    assert display.loaded_file() == valid_display_test_py_path
    assert display.ui_filename() == "test.ui"
    assert display.macros() == {"MACRO_1": 7, "MACRO_2": "test_string"}


def test_file_path_in_stylesheet_property(qtbot):
    """If you supply a valid filename argument, you shouldn't get any exceptions."""
    my_display = Display(parent=None, ui_filename=test_ui_path)
    qtbot.addWidget(my_display)
    my_display.setStyleSheet("test_stylesheet.css")
    test_css_path = os.path.join(os.path.dirname(os.path.realpath(__file__)), "test_data", "test_stylesheet.css")
    with open(test_css_path) as css_file:
        css = css_file.read()
        # Assert that the stylesheet property is populated with the contents of the file.
        assert my_display.styleSheet() == css


def test_stylesheet_property_without_path(qtbot):
    """If you supply a valid filename argument, you shouldn't get any exceptions."""
    my_display = Display(parent=None, ui_filename=test_ui_path)
    qtbot.addWidget(my_display)
    css = "PyDMLabel { font-weight: bold; }"
    my_display.setStyleSheet(css)
    assert my_display.styleSheet() == css


def test_compile_ui_file():
    """
    Does a compile of our test ui file with uic and verifies the correct class is created,
    and the expected methods are added
    """
    code_string, class_name = _compile_ui_file(test_ui_path)
    assert class_name == "Ui_Form"
    assert "setupUi(self" in code_string
    assert "retranslateUi(self" in code_string


def test_load_file_with_macros(qtbot):
    """
    Compiles and loads a ui file containing macros to verify there are no problems. Tests both an individual string
    and a list of strings.
    """
    try:
        # Rather than messing around with adding custom qt widgets just for one test, pretend like a QLabel
        # has a function that sets a value from a string list to verify its correctness
        commands_from_macro = []

        def setCommands(self, commands):
            """Store what the commands were after macro parsing"""
            nonlocal commands_from_macro
            commands_from_macro = commands

        QLabel.setCommands = setCommands

        # Compile the ui file into python code
        macros = {
            "test_label": "magnet_list",
            "test_command": "grep -i 'string with spaces'",
            "test_command_2": "echo hello",
            "channel_with_dec_option": '.{"dec":{"n": 25}}',
        }
        code_string, class_name = _compile_ui_file(test_ui_with_macros_path)
        assert class_name == "Ui_Form"

        # Parse and replace macros, then load into the display
        test_display = Display(macros=macros)
        _load_compiled_ui_into_display(code_string, class_name, test_display, macros)

        # Verify that the macros were replaced correctly
        assert test_display.ui.myLabel.text() == "magnet_list"
        assert test_display.ui.doubleQuotedLabel.text() == '.{"dec":{"n": 25}}'
        assert commands_from_macro == ["grep -i 'string with spaces'", "echo hello"]

    finally:
        del QLabel.setCommands


def test_load_file_with_help_display(qtbot):
    """
    Ensure that when a file containing help information is placed in the same directory as the display to load,
    that help display is loaded and available to the user. This test depends on a test.txt or test.html file
    being present in the same location as the file at test_ui_path.
    """
    test_display = load_file(test_ui_path, target=ScreenTarget.HOME)
    assert test_display.help_window is not None
    assert (
        test_display.help_window.display_content.toPlainText() == "This is a test help file for the test.ui display\n"
    )<|MERGE_RESOLUTION|>--- conflicted
+++ resolved
@@ -2,13 +2,8 @@
 import pytest
 from pydm import Display
 from pydm.display import load_file, load_py_file, _compile_ui_file, _load_compiled_ui_into_display, ScreenTarget
-<<<<<<< HEAD
 from qtpy.QtWidgets import QLabel, QWidget
-from ..utilities import ACTIVE_QT_WRAPPER, QtWrapperTypes
-=======
-from qtpy.QtWidgets import QLabel
 from pydm.utilities import ACTIVE_QT_WRAPPER, QtWrapperTypes
->>>>>>> 6b2bb1c6
 
 # The path to the .ui file used in these tests
 test_ui_path = os.path.join(os.path.dirname(os.path.realpath(__file__)), "test_data", "test.ui")
@@ -29,17 +24,17 @@
     """If you supply a valid filename argument, you shouldn't get any exceptions."""
     parent = QWidget()
     qtbot.addWidget(parent)
-    
+
     my_display = Display(parent=parent, ui_filename=test_ui_path)
     qtbot.addWidget(my_display)
 
     assert my_display.parent() == parent
 
-    # This prevents pyside6 from deleting the internal c++ object 
+    # This prevents pyside6 from deleting the internal c++ object
     # ("Internal C++ object (PyDMDateTimeLabel) already deleted")
     parent.deleteLater()
     my_display.deleteLater()
-    
+
 
 def test_reimplemented_ui_filename(qtbot):
     """If you reimplement ui_filename and return a valid filename, you
