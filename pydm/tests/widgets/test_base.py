--- conflicted
+++ resolved
@@ -117,8 +117,8 @@
     qtbot.addWidget(widget)
     assert widget._show_units is False
     assert widget.format_string == "{}"
-    assert widget._precision_from_pv is True
-    assert widget._prec == 0
+    assert widget.precisionFromPV is True
+    assert widget.precision == 0
     assert widget._unit == ""
 
 
@@ -127,12 +127,12 @@
     qtbot.addWidget(widget)
     widget.value = 10
     assert widget.precisionFromPV is True
-    assert widget._prec == 0
+    assert widget.precision == 0
     widget.precision = 10
-    assert widget._prec == 0
+    assert widget.precision == 0
     widget.precisionFromPV = False
     widget.precision = 2
-    assert widget._prec == 2
+    assert widget.precision == 2
 
     widget.precision == 2
     widget.precisionFromPV = False
@@ -159,10 +159,11 @@
     widget = TextFormatWidget()
     qtbot.addWidget(widget)
     assert widget.value is None
-    assert widget._prec == 0
+    assert widget.precision == 0
 
     widget.value = 1.0
-    widget._prec = 2
+    widget.precisionFromPV = False
+    widget.precision = 2
     widget.show
     fmt = widget.update_format_string()
     assert fmt == "{:.2f}"
@@ -200,14 +201,8 @@
     else:
         assert widget._tooltip is None
 
-<<<<<<< HEAD
     assert widget._upper_ctrl_limit is None
     assert widget._lower_ctrl_limit is None
-=======
-    assert pydm_label.precisionFromPV is True
-    assert pydm_label.precision == 0
-    assert pydm_label._unit == ""
->>>>>>> f76a321c
 
     assert widget.enum_strings is None
 
