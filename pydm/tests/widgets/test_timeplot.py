import pytest
import logging
import numpy as np
from collections import OrderedDict
from pyqtgraph import AxisItem, BarGraphItem
from unittest import mock
<<<<<<< HEAD
from pydm.widgets.channel import PyDMChannel
from pydm.widgets.timeplot import (
    TimePlotCurveItem,
    PyDMTimePlot,
    TimeAxisItem,
    MINIMUM_BUFFER_SIZE,
    DEFAULT_BUFFER_SIZE,
)
from pydm.utilities import remove_protocol
=======
from ...widgets.channel import PyDMChannel
from ...widgets.timeplot import TimePlotCurveItem, PyDMTimePlot, TimeAxisItem, MINIMUM_BUFFER_SIZE, DEFAULT_BUFFER_SIZE
from ...utilities import remove_protocol, ACTIVE_QT_WRAPPER, QtWrapperTypes
>>>>>>> d9240ced
from qtpy.QtTest import QSignalSpy
from unittest.mock import MagicMock

logger = logging.getLogger(__name__)


@pytest.fixture
def time_plot(qtbot):
    """
    Fixture to provide a fresh PyDMTimePlot for each test.
    """
    plot = PyDMTimePlot()
    qtbot.addWidget(plot)
    return plot


@pytest.fixture
def timeplotcurveitem_widget(qtbot):
    """
    Fixture that creates and returns a TimePlotCurveItem instance for each test.
    """
    return TimePlotCurveItem()


def test_timeplotcurveitem_severityChanged_updates_attributes_and_emits(timeplotcurveitem_widget, qtbot):
    """
    Test that calling severityChanged:
    1) Sets self.severity_raw.
    2) Calls alarm_severity_changed -> updates self.severity.
    3) Emits severitySignal with the same severity int.
    """
    severity_spy = QSignalSpy(timeplotcurveitem_widget.severitySignal)
    timeplotcurveitem_widget.severityChanged(2)

    assert timeplotcurveitem_widget.severity_raw == 2
    assert timeplotcurveitem_widget.severity == "MAJOR"

    if ACTIVE_QT_WRAPPER == QtWrapperTypes.PYQT5:
        assert len(severity_spy) == 1
        assert severity_spy[0] == [2]
    else:
        assert severity_spy.count() == 1
        assert severity_spy.at(0) == [2]

def test_timeplotcurveitem_alarm_severity_changed_valid_values(timeplotcurveitem_widget):
    """
    Test alarm_severity_changed with valid integer or string values for severity.
    """
    timeplotcurveitem_widget.alarm_severity_changed(0)
    assert timeplotcurveitem_widget.severity == "NO_ALARM"

    timeplotcurveitem_widget.alarm_severity_changed("1")
    assert timeplotcurveitem_widget.severity == "MINOR"

    timeplotcurveitem_widget.alarm_severity_changed(2)
    assert timeplotcurveitem_widget.severity == "MAJOR"

    timeplotcurveitem_widget.alarm_severity_changed("3")
    assert timeplotcurveitem_widget.severity == "INVALID"


def test_timeplotcurveitem_alarm_severity_changed_invalid_values(timeplotcurveitem_widget):
    """
    Test alarm_severity_changed with invalid severity input, expecting "N/A".
    """
    timeplotcurveitem_widget.alarm_severity_changed(-1)
    assert timeplotcurveitem_widget.severity == "N/A"

    timeplotcurveitem_widget.alarm_severity_changed("not_an_int")
    assert timeplotcurveitem_widget.severity == "N/A"

    timeplotcurveitem_widget.alarm_severity_changed(None)
    assert timeplotcurveitem_widget.severity == "N/A"


@pytest.mark.parametrize(
    "channel_address, name",
    [
        ("ca://test_value:Float", "test_name"),
        ("ca://test_value:Float", ""),
        ("ca://test_value:Float", None),
        ("", None),
        (None, None),
    ],
)
def test_timeplotcurveitem_construct(qtbot, channel_address, name):
    pydm_timeplot_curve_item = TimePlotCurveItem(channel_address=channel_address, name=name)

    if not name:
        assert (
            pydm_timeplot_curve_item.to_dict()["name"] == remove_protocol(channel_address)
            if channel_address
            else not pydm_timeplot_curve_item.to_dict()["name"]
        )

    assert pydm_timeplot_curve_item._bufferSize == MINIMUM_BUFFER_SIZE
    assert pydm_timeplot_curve_item._update_mode == PyDMTimePlot.OnValueChange
    assert np.array_equal(
        pydm_timeplot_curve_item.data_buffer,
        np.zeros((2, pydm_timeplot_curve_item._bufferSize), order="f", dtype=float),
    )
    assert pydm_timeplot_curve_item.connected is False
    assert pydm_timeplot_curve_item.points_accumulated == 0
    assert pydm_timeplot_curve_item.latest_value is None
    assert (
        pydm_timeplot_curve_item.address == channel_address
        if channel_address
        else pydm_timeplot_curve_item.address is None
    )


@pytest.mark.parametrize(
    "channel_address, name",
    [
        ("ca://test_value:Float", "test_name"),
        ("ca://test_value:Float", ""),
        ("ca://test_value:Float", None),
        ("", None),
        (None, None),
    ],
)
def test_timeplotcurveitem_to_dict(qtbot, channel_address, name):
    pydm_timeplot_curve_item = TimePlotCurveItem(channel_address=channel_address, name=name)

    dictionary = pydm_timeplot_curve_item.to_dict()
    assert isinstance(dictionary, OrderedDict)

    assert dictionary["channel"] == channel_address if channel_address else dictionary["channel"] is None
    if name:
        assert dictionary["name"] == name
    else:
        assert (
            pydm_timeplot_curve_item.to_dict()["name"] == remove_protocol(channel_address)
            if channel_address
            else not pydm_timeplot_curve_item.to_dict()["name"]
        )


@pytest.mark.parametrize("new_address", ["new_address", "", None])
def test_timeplotcurveitem_properties_and_setters(qtbot, new_address):
    pydm_timeplot_curve_item = TimePlotCurveItem()

    assert pydm_timeplot_curve_item.address is None

    pydm_timeplot_curve_item.address = new_address
    if new_address:
        assert isinstance(pydm_timeplot_curve_item.channel, PyDMChannel)
        assert pydm_timeplot_curve_item.channel.address == new_address
    else:
        assert pydm_timeplot_curve_item.channel is None


def test_timeplotcurveitem_connection_state_changed(qtbot, signals):
    pydm_timeplot_curve_item = TimePlotCurveItem()
    assert pydm_timeplot_curve_item.connected is False

    signals.connection_state_signal.connect(pydm_timeplot_curve_item.connectionStateChanged)
    signals.connection_state_signal.emit(True)
    assert pydm_timeplot_curve_item.connected


@pytest.mark.parametrize("async_update, new_data", [(False, -10), (False, 10.2333), (True, 100), (True, -123.456)])
def test_timeplotcurveitem_receive_value(qtbot, signals, async_update, new_data):
    """
    Also testing setUpdatesAsynchronously, resetUpdatesAsynchronously, and initialize_buffer
    Parameters
    ----------
    qtbot
    async_update

    Returns
    -------

    """
    pydm_timeplot_curve_item = TimePlotCurveItem()

    assert pydm_timeplot_curve_item._update_mode == PyDMTimePlot.OnValueChange

    pydm_timeplot_curve_item.setUpdatesAsynchronously(async_update)
    if async_update:
        assert (
            pydm_timeplot_curve_item._update_mode == PyDMTimePlot.AtFixedRate
            if async_update
            else pydm_timeplot_curve_item._update_mode == PyDMTimePlot.OnValueChange
        )

    expected_data_buffer = np.zeros((2, pydm_timeplot_curve_item._bufferSize), order="f", dtype=float)
    expected_data_buffer[0] = pydm_timeplot_curve_item.data_buffer[0]
    assert np.array_equal(expected_data_buffer, pydm_timeplot_curve_item.data_buffer)

    signals.new_value_signal[type(new_data)].connect(pydm_timeplot_curve_item.receiveNewValue)
    signals.new_value_signal[type(new_data)].emit(new_data)

    if async_update:
        assert np.array_equal(pydm_timeplot_curve_item.latest_value, new_data)
    else:
        assert np.array_equal(
            pydm_timeplot_curve_item.data_buffer[1, pydm_timeplot_curve_item._bufferSize - 1], new_data
        )
        assert pydm_timeplot_curve_item.points_accumulated == 1

    pydm_timeplot_curve_item.resetUpdatesAsynchronously()
    assert pydm_timeplot_curve_item._update_mode == PyDMTimePlot.OnValueChange


@pytest.mark.parametrize("async_update, new_data", [(False, -10), (False, 10.2333), (True, 100), (True, -123.456)])
def test_timeplotcurveitem_async_update(qtbot, signals, async_update, new_data):
    pydm_timeplot_curve_item = TimePlotCurveItem()

    assert pydm_timeplot_curve_item._update_mode == PyDMTimePlot.OnValueChange

    pydm_timeplot_curve_item.setUpdatesAsynchronously(async_update)

    signals.new_value_signal[type(new_data)].connect(pydm_timeplot_curve_item.receiveNewValue)
    signals.new_value_signal[type(new_data)].emit(new_data)

    signals.new_value_signal[type(new_data)].connect(pydm_timeplot_curve_item.asyncUpdate)
    signals.new_value_signal[type(new_data)].emit(new_data)

    if async_update:
        assert np.array_equal(
            pydm_timeplot_curve_item.data_buffer[1, pydm_timeplot_curve_item._bufferSize - 1], new_data
        )
        assert pydm_timeplot_curve_item.points_accumulated == 1
    else:
        assert pydm_timeplot_curve_item.points_accumulated == 2


def test_timeplotcurve_initialize_buffer(qtbot):
    pydm_timeplot_curve_item = TimePlotCurveItem()

    pydm_timeplot_curve_item.initialize_buffer()

    assert pydm_timeplot_curve_item.points_accumulated == 0
    expected_data_buffer = np.zeros((2, pydm_timeplot_curve_item._bufferSize), order="f", dtype=float)
    expected_data_buffer[0] = pydm_timeplot_curve_item.data_buffer[0]

    assert np.array_equal(expected_data_buffer, pydm_timeplot_curve_item.data_buffer)


@pytest.mark.parametrize(
    "new_buffer_size, expected_set_buffer_size",
    [
        (0, MINIMUM_BUFFER_SIZE),
        (-5, MINIMUM_BUFFER_SIZE),
        (100, 100),
        (MINIMUM_BUFFER_SIZE + 1, MINIMUM_BUFFER_SIZE + 1),
    ],
)
def test_timeplotcurve_get_set_reset_buffer_size(qtbot, new_buffer_size, expected_set_buffer_size):
    pydm_timeplot_curve_item = TimePlotCurveItem()

    assert pydm_timeplot_curve_item.getBufferSize() == MINIMUM_BUFFER_SIZE

    pydm_timeplot_curve_item.setBufferSize(new_buffer_size)
    assert pydm_timeplot_curve_item.getBufferSize() == expected_set_buffer_size

    pydm_timeplot_curve_item.resetBufferSize()
    assert pydm_timeplot_curve_item.getBufferSize() == DEFAULT_BUFFER_SIZE


def test_timeplotcurve_max_x(qtbot):
    pydm_timeplot_curve_item = TimePlotCurveItem()

    pydm_timeplot_curve_item.data_buffer[0, pydm_timeplot_curve_item._bufferSize - 1] = -1
    pydm_timeplot_curve_item.data_buffer[1, pydm_timeplot_curve_item._bufferSize - 1] = 100

    max_value = pydm_timeplot_curve_item.max_x()
    assert max_value == pydm_timeplot_curve_item.data_buffer[0, pydm_timeplot_curve_item._bufferSize - 1]
    assert pydm_timeplot_curve_item.data_buffer[1, pydm_timeplot_curve_item._bufferSize - 1] == 100


def test_timeaxisitem_tickstrings():
    time_axis_item = TimeAxisItem("bottom")
    assert len(time_axis_item.tickStrings((10, 20, 30), 1, 1)) > 0


def test_pydmtimeplot_construct(qtbot):
    pydm_timeplot = PyDMTimePlot()
    qtbot.addWidget(pydm_timeplot)

    assert isinstance(pydm_timeplot._bottom_axis, AxisItem)
    assert pydm_timeplot._bottom_axis.orientation == "bottom"


def test_pydmtimeplot_add_curve(qtbot):
    pydm_timeplot = PyDMTimePlot()
    qtbot.addWidget(pydm_timeplot)

    curve_pv = "loc://test:timeplot:pv"
    pydm_timeplot.addYChannel(curve_pv)

    assert pydm_timeplot.findCurve(curve_pv) is not None


@mock.patch("pydm.widgets.timeplot.TimePlotCurveItem.setData")
@mock.patch("pyqtgraph.BarGraphItem.setOpts")
def test_redraw_plot(mocked_set_opts, mocked_set_data, qtbot, monkeypatch):
    """Test redrawing a time plot using both a line and a bar graph"""

    # Create a time plot and add two data items to it, one to be rendered as a line and one as a bar graph
    time_plot = PyDMTimePlot()
    line_item = TimePlotCurveItem()
    bar_item = TimePlotCurveItem(plot_style="Bar")
    bar_item.bar_graph_item = BarGraphItem(x=[], height=[], width=1.0)
    time_plot.addCurve(line_item)
    time_plot.addCurve(bar_item)

    # Setup some mock data for our data items
    line_item.data_buffer = np.array([[1, 5, 10], [10, 15, 12]], dtype=float)
    line_item.points_accumulated = 3
    bar_item.data_buffer = np.array([[0.5, 1, 1.5, 2, 10, 11], [45, 50, 52, 40, 24, 30]], dtype=float)
    bar_item.points_accumulated = 6

    time_plot.set_needs_redraw()
    time_plot.plotItem.setXRange(1, 10)  # Sets the visible x-range of this time plot

    monkeypatch.setattr(time_plot, "updateXAxis", lambda: None)  # Ensure the view box range is deterministic

    # Simulate a redraw of the plot
    time_plot.redrawPlot()

    # The line item should result in a call to set data displaying all available data points as defined above
    assert np.array_equal(mocked_set_data.call_args_list[2][1]["x"], np.array([1, 5, 10]))
    assert np.array_equal(mocked_set_data.call_args_list[2][1]["y"], np.array([10, 15, 12]))

    # Because we want to limit rendering of bar graphs to only those data points which are visible, we should
    # see a call made with only 4 of the 6 data points. The data points associated with the x values 0.5 and 11
    # were omitted since they fell outside the viewable range of 1 to 10.
    assert np.array_equal(mocked_set_opts.call_args_list[1][1]["x"], np.array([1, 1.5, 2, 10]))
    assert np.array_equal(mocked_set_opts.call_args_list[1][1]["height"], np.array([50, 52, 40, 24]))

    # After a call to redraw, the plot returns to this state until more data arrives
    assert not time_plot._needs_redraw


class BasePlotDummy:
    def updateLabel(self, x_val, y_val):
        self.parent_called = True


class TimePlotDummy(BasePlotDummy):
    def __init__(self):
        self.textItems = {}
        self.parent_called = False

    def updateLabel(self, x_val: float, y_val: float) -> None:
        super().updateLabel(x_val, y_val)

        for curve, label in self.textItems.items():
            if getattr(curve, "severity_raw", -1) != -1:
                old_text = label.toPlainText()
                label.setText(old_text + "\n" + str(curve.severity))


def test_updateLabel():
    instance = TimePlotDummy()

    curve_with_severity = MagicMock()
    curve_with_severity.severity_raw = 1
    curve_with_severity.severity = "HIGH"

    curve_without_severity = MagicMock()
    curve_without_severity.severity_raw = -1

    label1 = MagicMock()
    label1.toPlainText.return_value = "Curve1"
    label2 = MagicMock()
    label2.toPlainText.return_value = "Curve2"

    instance.textItems = {
        curve_with_severity: label1,
        curve_without_severity: label2,
    }

    instance.updateLabel(10.0, 20.0)

    assert instance.parent_called, "Parent's updateLabel was not called."
    label1.setText.assert_called_once_with("Curve1\nHIGH")
    label2.setText.assert_not_called()<|MERGE_RESOLUTION|>--- conflicted
+++ resolved
@@ -4,7 +4,6 @@
 from collections import OrderedDict
 from pyqtgraph import AxisItem, BarGraphItem
 from unittest import mock
-<<<<<<< HEAD
 from pydm.widgets.channel import PyDMChannel
 from pydm.widgets.timeplot import (
     TimePlotCurveItem,
@@ -13,12 +12,7 @@
     MINIMUM_BUFFER_SIZE,
     DEFAULT_BUFFER_SIZE,
 )
-from pydm.utilities import remove_protocol
-=======
-from ...widgets.channel import PyDMChannel
-from ...widgets.timeplot import TimePlotCurveItem, PyDMTimePlot, TimeAxisItem, MINIMUM_BUFFER_SIZE, DEFAULT_BUFFER_SIZE
-from ...utilities import remove_protocol, ACTIVE_QT_WRAPPER, QtWrapperTypes
->>>>>>> d9240ced
+from pydm.utilities import remove_protocol, ACTIVE_QT_WRAPPER, QtWrapperTypes
 from qtpy.QtTest import QSignalSpy
 from unittest.mock import MagicMock
 
@@ -62,6 +56,7 @@
     else:
         assert severity_spy.count() == 1
         assert severity_spy.at(0) == [2]
+
 
 def test_timeplotcurveitem_alarm_severity_changed_valid_values(timeplotcurveitem_widget):
     """
