--- conflicted
+++ resolved
@@ -9,19 +9,12 @@
 from qtpy.QtCore import QEvent, Qt
 from qtpy.QtGui import QFocusEvent
 from qtpy.QtWidgets import QMenu
-<<<<<<< HEAD
 from qtpy.QtWidgets import QWidget
 
-from ...widgets.line_edit import PyDMLineEdit
-from ...data_plugins import set_read_only
-from ...utilities import is_pydm_app, find_unit_options
-from ...widgets.display_format import DisplayFormat, parse_value_for_display
-=======
 from pydm.widgets.line_edit import PyDMLineEdit
 from pydm.data_plugins import set_read_only
 from pydm.utilities import is_pydm_app, find_unit_options
 from pydm.widgets.display_format import DisplayFormat, parse_value_for_display
->>>>>>> 6b2bb1c6
 
 
 # --------------------
@@ -76,10 +69,11 @@
 
     assert find_action_from_menu(pydm_lineedit.unitMenu, "No Unit Conversions found")
 
-    # This prevents pyside6 from deleting the internal c++ object 
+    # This prevents pyside6 from deleting the internal c++ object
     # ("Internal C++ object (PyDMDateTimeLabel) already deleted")
     parent.deleteLater()
     pydm_lineedit.deleteLater()
+
 
 @pytest.mark.parametrize(
     "display_format",
