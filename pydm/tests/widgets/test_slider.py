# Unit Tests for the PyDMSlider Widget

import pytest
from logging import ERROR
import numpy as np

from qtpy.QtWidgets import QLabel, QSlider, QVBoxLayout, QHBoxLayout, QSizePolicy
from qtpy.QtCore import Qt, Property, QMargins

from pydm.widgets.slider import PyDMSlider
from pydm.widgets.base import PyDMWidget


# --------------------
# POSITIVE TEST CASES
# --------------------

def test_construct(qtbot):
    """
    Test the construction of the widget.

    Expectations:
    Default values are correctly assigned.

    Parameters
    ----------
    qtbot : fixture
        Window for widget testing
    """
    pydm_slider = PyDMSlider()
    qtbot.addWidget(pydm_slider)

    assert pydm_slider.alarmSensitiveContent is True
    assert pydm_slider.alarmSensitiveBorder is False
    assert pydm_slider._show_limit_labels is True
    assert pydm_slider._show_value_label is True
    assert pydm_slider._user_defined_limits is False
    assert pydm_slider._needs_limit_info is True
    assert pydm_slider._minimum is None
    assert pydm_slider._maximum is None
    assert pydm_slider._user_minimum == -10.0
    assert pydm_slider._user_maximum == 10.0
    assert pydm_slider._num_steps == 101
    assert pydm_slider.orientation == Qt.Horizontal
    assert pydm_slider.isEnabled() is False

    assert type(pydm_slider.low_lim_label) == QLabel
    assert pydm_slider.low_lim_label.sizePolicy() == QSizePolicy(QSizePolicy.Maximum, QSizePolicy.Fixed)
    assert pydm_slider.low_lim_label.alignment() == Qt.Alignment(Qt.AlignLeft | Qt.AlignTrailing | Qt.AlignVCenter)


    assert type(pydm_slider.high_lim_label) == QLabel
    assert pydm_slider.high_lim_label.sizePolicy() == QSizePolicy(QSizePolicy.Maximum, QSizePolicy.Fixed)
    assert pydm_slider.high_lim_label.alignment() == Qt.Alignment(Qt.AlignRight | Qt.AlignTrailing | Qt.AlignVCenter)


    assert type(pydm_slider._slider) == QSlider
    assert pydm_slider._slider.orientation() == Qt.Orientation(Qt.Horizontal)

    assert pydm_slider._slider_position_to_value_map is None
    assert pydm_slider._mute_internal_slider_changes is False
    assert pydm_slider._orientation == Qt.Horizontal


def test_init_for_designer(qtbot):
    """
    Test the configuration method for using with Qt Designer.

    Expectations:
    The widget's internal value is set to 0.0.

    Parameters
    ----------
    qtbot : fixture
        Window for widget testing
    """
    pydm_slider = PyDMSlider()
    qtbot.addWidget(pydm_slider)

    pydm_slider.init_for_designer()
    assert pydm_slider.value == 0.0


def test_actions_triggered(qtbot):
    """
    Test emitting values via the widget's action slots.

    Expectations:
    The slot's actions are triggered.

    qtbot : fixture
        pytest-qt window for widget test
    """
    pydm_slider = PyDMSlider()
    qtbot.addWidget(pydm_slider)

    pydm_slider.internal_slider_action_triggered(1)

    pydm_slider.internal_slider_pressed()

    pydm_slider.internal_slider_released()


@pytest.mark.parametrize("new_value, mute_change", [
    (100.50, False),
    (-100, True),
])
def test_internal_slider_value_changed(qtbot, new_value, mute_change):
    """
    Test widget's change of its text value if its internal value has changed.

    Expectations:
    If the `_mute_internal_slider_changes` flag is True, the value will not be propagated to PyDM, and the
    send_value_signal will not emit the new value (avoiding the infinite loop).

    Parameters
    ----------
    qtbot : fixture
        pytest-qt window for widget test
    new_value : int
        The new value from changing the slider widget.
    mute_change : bool
        True if the new slider value is not to be propagated; False otherwise.
    """
    pydm_slider = PyDMSlider()
    qtbot.addWidget(pydm_slider)

    def foo(val):
        pydm_slider.test_write = val
    pydm_slider.write_to_channel = foo
    pydm_slider.test_write = None

    pydm_slider.userDefinedLimits = True
    pydm_slider.userMinimum = 10
    pydm_slider.userMaximum = 100

    pydm_slider.value = 123
    pydm_slider._mute_internal_slider_changes = mute_change

    # If the slider emits the new value, the fixture's receiveValue should get it. This should happen if the slider's
    # internal changes are not muted, and should NOT if it IS muted
    pydm_slider.internal_slider_value_changed(new_value)

    if not mute_change:
        # The internal_slider_value_changed_slot emitted the send_value_signal
        assert pydm_slider.test_write == pydm_slider.value
    else:
        # The internal_slider_value_changed_slot did NOT emit the send_value_signal.
        assert pydm_slider.test_write is None


@pytest.mark.parametrize("show_labels, tick_position", [
    (True, 0),
    (True, -10),
    (True, 10),
    (False, 0),
    (False, -10),
    (False, 10),
])
def test_properties_and_setters(qtbot, show_labels, tick_position):
    """
    Test the widget's various properties and setters.

    Expectations:
    The setters will update the values of the corresponding properties, which will return the up-to-date values.

    Parameters
    ----------
    qtbot : fixture
        pytest-qt window for widget test
    show_labels : bool
        True if the labels (min and max values) will be shown; False otherwise
    tick_position : int
        The tick position for the slider component.
    """
    pydm_slider = PyDMSlider()
    qtbot.addWidget(pydm_slider)

    assert pydm_slider.orientation == Qt.Horizontal
    pydm_slider.orientation = Qt.Vertical
    assert pydm_slider.orientation == Qt.Vertical

    pydm_slider.tickPosition = tick_position
    assert pydm_slider.tickPosition == tick_position
    pydm_slider.num_steps = 5
    assert pydm_slider.num_steps == 5

    pydm_slider.showLimitLabels = show_labels
    assert pydm_slider.showLimitLabels == show_labels

    pydm_slider.showValueLabel = show_labels
    assert pydm_slider.showValueLabel == show_labels

    if show_labels:
        assert pydm_slider.low_lim_label.isVisibleTo(pydm_slider)
        assert pydm_slider.high_lim_label.isVisibleTo(pydm_slider)
        assert pydm_slider.value_label.isVisibleTo(pydm_slider)
    else:
        assert not pydm_slider.low_lim_label.isVisibleTo(pydm_slider)
        assert not pydm_slider.high_lim_label.isVisibleTo(pydm_slider)
        assert not pydm_slider.value_label.isVisibleTo(pydm_slider)


@pytest.mark.parametrize("new_orientation", [
    Qt.Horizontal,
    Qt.Vertical
])
def test_setup_widgets_for_orientation(qtbot, new_orientation):
    """
    Test setting up the slider's orientation.

    Expectations:
    The widget's box layout and margins are correct for the general orientation of the widget.

    Parameters
    ----------
    qtbot : fixture
        pytest-qt window for widget test
    new_orientation : Orientation
        The orientation for the widget.
    """
    pydm_slider = PyDMSlider()
    qtbot.addWidget(pydm_slider)

    pydm_slider.setup_widgets_for_orientation(new_orientation)
    layout = pydm_slider.layout()
    assert layout

    if new_orientation == Qt.Horizontal:
        assert type(layout) == QVBoxLayout
        assert layout.parent() == pydm_slider
        assert layout.contentsMargins() == QMargins(4, 0, 4, 4)
        assert layout.count() == 2

        label_layout = layout.itemAt(0)
        assert type(label_layout) == QHBoxLayout
        assert label_layout.count() == 5
        assert all([label_layout.stretch(i) == 0 for i in range(0, label_layout.count())])
        assert pydm_slider.orientation == new_orientation
    elif new_orientation == Qt.Vertical:
        assert type(layout) == QHBoxLayout
        assert layout.parent() == pydm_slider
        assert layout.contentsMargins() == QMargins(0, 4, 4, 4)
        assert layout.count() == 2

        label_layout = layout.itemAt(0)
        assert type(label_layout) == QVBoxLayout
        assert label_layout.count() == 5
        assert all([label_layout.stretch(i) == 0 for i in range(0, label_layout.count())])
        assert pydm_slider._slider.orientation() == new_orientation


@pytest.mark.parametrize("minimum, maximum", [
    (10, 20.5),
    (10, 1),
    (10, 20),
    (-10, 20.5),
])
<<<<<<< HEAD
def test_update_labels(qtbot, minimum, maximum, current_value):
=======
def test_update_labels(qtbot, signals, minimum, maximum):
>>>>>>> 27b957bc
    """
    Test that changes in the user minimum and user maximum update the limit labels.

    Expectations:
    The widget's min and max are reflected correctly on the correponsiding labels.

    Parameters
    ----------
    qtbot : fixture
        pytest-qt window for widget test
    minimum : int
        The slider's minimum value as set by the user
    maximum : int
        The slider's maximum value as set by the user
    """
    def validate(value, widget):
        if value is None:
            assert widget.text() == ""
        else:
            assert widget.text() == str(float(value))

    pydm_slider = PyDMSlider()
    qtbot.addWidget(pydm_slider)

    pydm_slider.userDefinedLimits = True
    pydm_slider.userMinimum = minimum
    pydm_slider.userMaximum = maximum

<<<<<<< HEAD
    pydm_slider.internal_slider_moved(current_value)

=======
>>>>>>> 27b957bc
    pydm_slider.update_labels()

    validate(minimum, pydm_slider.low_lim_label)
    validate(maximum, pydm_slider.high_lim_label)


@pytest.mark.parametrize("minimum, maximum, write_access, connected", [
    (None, None, True, True),
    (None, 10, True, True),
    (10, None, True, True),
    (10, 20, True, True),
    (20, 20, True, True),
    (20, 30, True, True),
    (-10, 20, True, True),
    (10, 20, True, False),
    (10, 20, False, True),
    (10, 20, False, False),
])
def test_reset_slider_limits(qtbot, minimum, maximum, write_access, connected):
    """
    Test the updating of the limits when the silder is reset.

    Expectations:
    The minimum and maximum limits, as well as the slider numeric steps, are updated correctly.

    Parameters
    ----------
    qtbot : fixture
        pytest-qt window for widget test
    minimum : int
        The user-defined minimum value for the slider
    maximum : int
        The user-defined maximum value for the slider
    write_access : bool
        True if the widget has write access to the data channel; False otherwise
    connected : bool
        True if the widget is connected to the data channel; False otherwise
    """
    pydm_slider = PyDMSlider()
    qtbot.addWidget(pydm_slider)

    pydm_slider.userDefinedLimits = True
    pydm_slider.userMinimum = minimum
    pydm_slider.userMaximum = maximum

    pydm_slider.write_access_changed(write_access)

    pydm_slider.connection_changed(connected)

    pydm_slider.reset_slider_limits()

    if minimum is None or maximum is None:
        assert pydm_slider._needs_limit_info is True
    else:
        assert pydm_slider._needs_limit_info is False
        assert pydm_slider.userMinimum == minimum
        assert pydm_slider.userMaximum == maximum
        assert pydm_slider._slider.minimum() == 0
        assert pydm_slider._slider.maximum() == pydm_slider.num_steps - 1
        assert pydm_slider._slider.singleStep() == 1
        assert pydm_slider._slider.pageStep() == 10
        assert np.array_equal(pydm_slider._slider_position_to_value_map,
                              np.linspace(pydm_slider.minimum, pydm_slider.maximum, num=pydm_slider._num_steps))
        assert pydm_slider.isEnabled() == (pydm_slider._write_access and pydm_slider._connected and not \
            pydm_slider._needs_limit_info)


@pytest.mark.parametrize("new_value, minimum, maximum", [
    (10, -10, 20),
    (-10, -10, 20),
    (20, -10, 20),
    (-200, -10, 20),
    (200, -10, 20),
    (0, 0, 0),
    (10, 10, 10),
])
def test_set_slider_to_closest_value(qtbot, new_value, minimum, maximum):
    """
    Test the calculation of the slider's value. Also test set_slider_to_closest_value().

    Expectations:
    Given the user's min and max values, and a value to move the slider to, the new position for the slider must be
    correctly calculated.

    Parameters
    ----------
    qtbot : fixture
        Window for widget testing
    new_value : int
        The new value for the widget
    expected_slider_value : int
        The new calculcated widget value
    """
    pydm_slider = PyDMSlider()
    qtbot.addWidget(pydm_slider)

    pydm_slider.userDefinedLimits = True
    pydm_slider.userMinimum = minimum
    pydm_slider.userMaximum = maximum

    pydm_slider._slider.setValue(0)
    assert pydm_slider._slider.value() == 0

    expected_slider_value = np.argmin(abs(pydm_slider._slider_position_to_value_map - float(new_value)))
    pydm_slider.set_slider_to_closest_value(new_value)

    if new_value is None or pydm_slider._needs_limit_info:
        assert pydm_slider._silder.value() == 0
    else:
        assert pydm_slider._mute_internal_slider_changes is False
        assert pydm_slider._slider.value() == expected_slider_value


@pytest.mark.parametrize("new_channel_value, is_slider_down", [
    (15, False),
    (15, True),
])
def test_value_changed(qtbot, monkeypatch, new_channel_value, is_slider_down):
    """
    Test the updating of the widget's slider component value when the channel value has changed.

    Expectations:
    The widget's text component will display the correct new value, and the widget's slider component will reflect
    the right movement as calculated.

    Parameters
    ----------
    qtbot : fixture
        Window for widget testing
    monkeypatch : fixture
        To override the default behavior of isSliderDown while simulating whether the widget's slider is being held down
        by the user or not
    new_channel_value : int
        The new value coming from the channel
    is_slider_down : bool
        True if the slider is to be simulated as being held down by the user; False otherwise.
    """
    pydm_slider = PyDMSlider()
    qtbot.addWidget(pydm_slider)

    pydm_slider.userDefinedLimits = True
    pydm_slider.userMinimum = 10
    pydm_slider.userMaximum = 100

    pydm_slider._slider.setValue(0)
    assert pydm_slider._slider.value() == 0

    monkeypatch.setattr(QSlider, "isSliderDown", lambda *args: is_slider_down)
    pydm_slider.value_changed(new_channel_value)

    assert pydm_slider.value_label.text() == pydm_slider.format_string.format(pydm_slider.value)
    if not is_slider_down:
        expected_slider_value = np.argmin(abs(pydm_slider._slider_position_to_value_map - float(new_channel_value)))
        assert pydm_slider._slider.value() == expected_slider_value
    else:
        assert pydm_slider._slider.value() == 0


@pytest.mark.parametrize("which_limit, new_limit, user_defined_limits", [
    ("UPPER", 10.5, True),
    ("UPPER", 10.123, False),
    ("LOWER", -10.5, True),
    ("LOWER", -10.123, False),
])
def test_ctrl_limit_changed(qtbot, which_limit, new_limit, user_defined_limits):
    """
    Test the widget's handling of the upper and lower limit changes.

    Expectations:
    The correct limit change will be updated correctly.

    Parameters
    ----------
    qtbot : fixture
        Window for widget testing
    which_limit : str
        Indicator whether this limit to be updated an Upper or Lower limit.
    new_limit : float
        The new value of the limit
    user_defined_limits : bool
        True if the limit is to be defined by the user; False if by the channel.
    """
    pydm_slider = PyDMSlider()
    qtbot.addWidget(pydm_slider)

    pydm_slider.userDefinedLimits = user_defined_limits

    if which_limit == "UPPER":
        pydm_slider.upper_limit_changed(new_limit)
        assert pydm_slider.get_ctrl_limits()[1] == new_limit
    elif which_limit == "LOWER":
        pydm_slider.lower_limit_changed(new_limit)
        assert pydm_slider.get_ctrl_limits()[0] == new_limit


@pytest.mark.parametrize("value, precision, unit, show_unit, expected_format_string", [
    (123, 0, "s", True, "{:.0f} s"),
    (123.456, 3, "mV", True, "{:.3f} mV"),
])
def test_update_format_string(qtbot, value, precision, unit, show_unit, expected_format_string):
    """
    Test the unit conversion by examining the resulted format string.

    Expectations:

    Provided with the value, precision, unit, and the show unit Boolean flag by the user, this function must provide
    the correct format string to format the displayed value for the widget.

    Parameters
    ----------
    qtbot : fixture
        Window for widget testing
    value : int, float, bin, hex, numpy.array
        The value to be converted
    precision : int
        The
    unit : str
        The unit of the new value
    show_units : bool
        True if the value unit is to be displayed. False otherwise
    expected_format_string : str
        The expected format string that will produce the correct displayed value after the conversion
    """
    pydm_slider = PyDMSlider()
    qtbot.addWidget(pydm_slider)

    pydm_slider.value = value
    pydm_slider._unit = unit
    pydm_slider._prec = precision
    pydm_slider.showUnits = show_unit

    pydm_slider.update_format_string()
    assert pydm_slider.format_string == expected_format_string


# --------------------
# NEGATIVE TEST CASES
# --------------------

@pytest.mark.parametrize("new_orientation", [
    -1,
    1000,
    None,
])
def test_setup_widgets_for_orientation_neg(qtbot, caplog, new_orientation):
    """
    Test the widget's handling of invalid orientation values.

    Expectations:
    An invalid orientation code will cause an error to be logged, and a message informing the user about the invalid
    orientation.

    Parameters
    ----------
    qtbot : fixture
        Window for widget testing
    caplog : fixture
        To capture the log messages
    new_orientation : int
        The invalid orientation value
    """
    pydm_slider = PyDMSlider()
    qtbot.addWidget(pydm_slider)

    pydm_slider.setup_widgets_for_orientation(new_orientation)

    for record in caplog.records:
        assert record.levelno == ERROR
    assert "Invalid orientation" in caplog.text<|MERGE_RESOLUTION|>--- conflicted
+++ resolved
@@ -256,11 +256,7 @@
     (10, 20),
     (-10, 20.5),
 ])
-<<<<<<< HEAD
-def test_update_labels(qtbot, minimum, maximum, current_value):
-=======
-def test_update_labels(qtbot, signals, minimum, maximum):
->>>>>>> 27b957bc
+def test_update_labels(qtbot, minimum, maximum):
     """
     Test that changes in the user minimum and user maximum update the limit labels.
 
@@ -289,11 +285,6 @@
     pydm_slider.userMinimum = minimum
     pydm_slider.userMaximum = maximum
 
-<<<<<<< HEAD
-    pydm_slider.internal_slider_moved(current_value)
-
-=======
->>>>>>> 27b957bc
     pydm_slider.update_labels()
 
     validate(minimum, pydm_slider.low_lim_label)
