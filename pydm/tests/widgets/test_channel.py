--- conflicted
+++ resolved
@@ -125,15 +125,12 @@
 
     # Make a connection
     chan.connect()
-<<<<<<< HEAD
     assert chan.connected()
-=======
 
     print('Connections After:')
     for k, v in plugin.connections.items():
         print('\t', k, ' - ', v)
 
->>>>>>> 27b957bc
     assert len(plugin.connections) == plugin_no + 1
     # Remove connections
     chan.disconnect()
