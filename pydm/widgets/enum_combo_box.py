--- conflicted
+++ resolved
@@ -2,13 +2,8 @@
 import six
 from qtpy.QtWidgets import QComboBox
 from qtpy.QtCore import Slot, Qt
-<<<<<<< HEAD
 from .base import PyDMWritableWidget, PostParentClassInitSetup
-from .. import data_plugins
-=======
-from .base import PyDMWritableWidget
 from pydm import data_plugins
->>>>>>> 93e52724
 
 logger = logging.getLogger(__name__)
 
