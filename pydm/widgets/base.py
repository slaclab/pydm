import functools
import json
import logging
import weakref
from collections import OrderedDict

import numpy as np
from qtpy.QtCore import Qt, QEvent, Slot, Property
from qtpy.QtGui import QCursor
from qtpy.QtWidgets import (QApplication, QMenu, QGraphicsOpacityEffect,
                            QToolTip, QWidget)

from .channel import PyDMChannel

from .. import data_plugins, tools, config
<<<<<<< HEAD
from ..data_store import DataKeys
from ..utilities import (is_qt_designer, remove_protocol, data_callback)
=======
from ..utilities import is_qt_designer, remove_protocol
from ..display import Display
>>>>>>> 27b957bc
from .rules import RulesDispatcher


try:
    from json.decoder import JSONDecodeError
except ImportError:
    JSONDecodeError = ValueError

logger = logging.getLogger(__name__)


def is_channel_valid(channel):
    """
    Verify if a channel string is valid.
    For now a valid channel is a channel in which:
    - It is not None
    - It is not an empty string

    Parameters
    ----------
    channel : str
        The channel value

    Returns
    -------
    valid : bool
        Returns True if the channel is valid, False otherwise.
    """
    return channel is not None and channel != ""


def only_if_channel_set(fcn):
    """
    Decorator to avoid executing a method if a channel is not valid or
    configured.
    """

    @functools.wraps(fcn)
    def wrapper(self, *args, **kwargs):
        if is_channel_valid(self._channel):
            return fcn(self, *args, **kwargs)
        else:
            return

    return wrapper


def widget_destroyed(channels, widget):
    """
    Callback invoked when the Widget is destroyed.
    This method is used to ensure that the channels are disconnected.

    Parameters
    ----------
    channels : list
        A list of PyDMChannel objects that this widget uses.
    widget : weakref
        Weakref to the widget.
    """
    chs = channels()
    if chs:
        for ch in chs:
            if ch:
                ch.disconnect(destroying=True)

    RulesDispatcher().unregister(widget)


def refresh_style(widget):
    """
    Method that traverse the widget tree starting at `widget` and refresh the
    style for this widget and its childs.

    Parameters
    ----------
    widget : QWidget
    """
    widgets = [widget]
    widgets.extend(widget.findChildren(QWidget))
    for child_widget in widgets:
        child_widget.style().unpolish(child_widget)
        child_widget.style().polish(child_widget)
        child_widget.update()


class PyDMPrimitiveWidget(object):
    """
    Primitive class that determines that a given widget is a PyDMWidget.
    All Widget classes from PyDMWidget will be True for
    isinstance(obj, PyDMPrimitiveWidget)
    """
    DEFAULT_RULE_PROPERTY = "Visible"
    RULE_PROPERTIES = {
        'Enable': ['setEnabled', bool],
        'Visible': ['setVisible', bool],
        'Opacity': ['set_opacity', float]
    }

    def __init__(self, *args, **kwargs):
        super(PyDMPrimitiveWidget, self).__init__(*args, **kwargs)
        self._rules = None
        self._opacity = 1.0

    def opacity(self):
        """
        Float value between 0 and 1 representing the opacity of the widget
        where 0 means transparent.

        Returns
        -------
        opacity : float
        """
        return self._opacity

    def set_opacity(self, val):
        """
        Float value between 0 and 1 representing the opacity of the widget
        where 0 means transparent.

        Parameters
        ----------
        val : float
            The new value for the opacity
        """
        op = QGraphicsOpacityEffect(self)
        if val > 1:
            val = 1
        elif val < 0:
            val = 0
        self._opacity = val
        op.setOpacity(val)  # 0 to 1 will cause the fade effect to kick in
        self.setGraphicsEffect(op)
        self.setAutoFillBackground(True)

    @Slot(dict)
    def rule_evaluated(self, payload):
        """
        Callback called when a rule has a new value for a property.

        Parameters
        ----------
        payload : dict
            Dictionary containing the rule name, the property to be set and the
            new value.

        Returns
        -------
        None
        """
        name = payload.get('name', '')
        prop = payload.get('property', '')
        value = payload.get('value', None)

        if prop not in self.RULE_PROPERTIES:
            logger.error(
                'Error at Rule: %s. %s is not part of this widget properties.',
                name, prop)
            return

        method_name, data_type = self.RULE_PROPERTIES[prop]
        method = getattr(self, method_name)
        method(value)

    @Property(str, designable=False)
    def rules(self):
        """
        JSON-formatted list of dictionaries, with rules for the widget.

        Returns
        -------
        str
        """
        return self._rules

    @rules.setter
    def rules(self, new_rules):
        """
        JSON-formatted list of dictionaries, with rules for the widget.

        Parameters
        ----------
        new_rules : str

        Returns
        -------
        None
        """
        if new_rules != self._rules:
            self._rules = new_rules
            try:
                rules_list = json.loads(self._rules)
                if rules_list:
                    RulesDispatcher().register(self, rules_list)
            except JSONDecodeError as ex:
                logger.exception('Invalid format for Rules')

<<<<<<< HEAD
=======
    def find_parent_display(self):
        widget = self.parent()
        while widget is not None:
            if isinstance(widget, Display):
                return widget
            widget = widget.parent()
        return None

>>>>>>> 27b957bc

class TextFormatter(object):

    default_precision_from_pv = True

    def __init__(self, *args, **kwargs):
        self._show_units = False
        self.format_string = "{}"
        self._precision_from_pv = None
        self._user_prec = 0
        self._prec = 0
        self._unit = ""
        super(TextFormatter, self).__init__(*args, **kwargs)

    def update_format_string(self):
        """
        Reconstruct the format string to be used when representing the
        output value.

        Returns
        -------
        format_string : str
            The format string to be used including or not the precision
            and unit
        """
        self.format_string = "{}"
        if isinstance(self.value, (int, float)):
            self.format_string = "{:." + str(self.precision) + "f}"
        if self._show_units and self._unit != "":
            self.format_string += " {}".format(self._unit)
        return self.format_string

    def precision_changed(self, new_precision):
        """
        Callback invoked when the Channel has new precision value.
        This callback also triggers an update_format_string call so the
        new precision value is considered.

        Parameters
        ----------
        new_precison : int or float
            The new precision value
        """
        if self.precisionFromPV and new_precision != self._prec:
            self._prec = new_precision
            if self.value is not None:
                self.value_changed(self.value)

    @Property(int)
    def precision(self):
        """
        The precision to be used when formatting the output of the PV

        Returns
        -------
        prec : int
            The current precision value
        """
        if self.precisionFromPV:
            return self._prec
        return self._user_prec

    @precision.setter
    def precision(self, new_prec):
        """
        The precision to be used when formatting the output of the PV.
        This has no effect when ```precisionFromPV``` is True.

        Parameters
        ----------
        new_prec : int
            The new precision value to use
        """
        # Only allow one to change the property if not getting the precision
        # from the PV
        if self._precision_from_pv is not None and self._precision_from_pv:
            return
        if new_prec and self._prec != int(new_prec) and new_prec >= 0:
            self._user_prec = int(new_prec)
            if not is_qt_designer() or config.DESIGNER_ONLINE:
                self.value_changed(self.value)

    def unit_changed(self, new_unit):
        """
        Callback invoked when the Channel has new unit value.
        This callback also triggers an update_format_string call so the
        new unit value is considered if ```showUnits``` is set.

        Parameters
        ----------
        new_unit : str
            The new unit
        """
        if self._unit != new_unit:
            self._unit = new_unit
            if self.value is not None:
                self.value_changed(self.value)

    @Property(bool)
    def showUnits(self):
        """
        A choice whether or not to show the units given by the channel

        If set to True, the units given in the channel will be displayed
        with the value. If using an EPICS channel, this will automatically
        be linked to the EGU field of the PV.

        Returns
        -------
        show_units : bool
            True means that the unit will be appended to the output value
            format string
        """
        return self._show_units

    @showUnits.setter
    def showUnits(self, show_units):
        """
        A choice whether or not to show the units given by the channel

        If set to True, the units given in the channel will be displayed
        with the value. If using an EPICS channel, this will automatically
        be linked to the EGU field of the PV.

        Paramters
        ---------
        show_units : bool
            True means that the unit will be appended to the output value
            format string
        """
        if self._show_units != show_units:
            self._show_units = show_units
            self.update_format_string()

    @Property(bool)
    def precisionFromPV(self):
        """
        A choice whether or not to use the precision given by channel.

        If set to False, the value received will be displayed as is, with
        no modification to the number of displayed significant figures.
        However, if set to True, and the channel specifies a display
        precision, a float or integer channel value will be set to display
        the correct precision. When using an EPICS Channel, the precision
        value corresponds to the PV's PREC field.

        It is also important to note, that if the value of the channel
        is a String, the choice of True or False will have no affect on
        the display.

        Returns
        -------
        precison_from_pv : bool
            True means that the widget will use the precision information
            from the Channel if available.
        """
        return (self._precision_from_pv
                if self._precision_from_pv is not None
                else self.default_precision_from_pv)

    @precisionFromPV.setter
    def precisionFromPV(self, value):
        """
        A choice whether or not to use the precision given by channel.

        If set to False, the value received will be displayed as is, with
        no modification to the number of displayed significant figures.
        However, if set to True, and the channel specifies a display
        precision, a float or integer channel value will be set to
        display the correct precision. When using an EPICS Channel, the
        precision value corresponds to the PV's PREC field.

        It is also important to note, that if the value of the channel is
        a String, the choice of True or False will have no affect on the
        display.

        Parameters
        ----------
        value : bool
            True means that the widget will use the precision information
            from the PV if available.
        """
        if self._precision_from_pv is None or self._precision_from_pv != bool(value):
            self._precision_from_pv = value
            self.update_format_string()
    
    def value_changed(self, new_val):
        """
        Callback invoked when the Channel value is changed.

        Parameters
        ----------
        new_val : str, int, float, bool or np.ndarray
            The new value from the channel. The type depends on the channel.
        """
        super(TextFormatter, self).value_changed(new_val)
        self.update_format_string()


class PyDMWidget(PyDMPrimitiveWidget):
    """
    PyDM base class for Read-Only widgets.
    This class implements all the functions of connection, alarm
    handling and more.

    Parameters
    ----------
    init_channel : str, optional
        The channel to be used by the widget.

    """
    _CHANNELS_CONFIG = OrderedDict(
        [
            ('channel', 'Channel'),
        ]
    )

    # Alarm types
    ALARM_NONE = 0
    ALARM_MINOR = 1
    ALARM_MAJOR = 2
    ALARM_INVALID = 3
    ALARM_DISCONNECTED = 4

    _DATA_METHOD_MAPPING = {
        DataKeys.CONNECTION: 'connection_changed',
        DataKeys.SEVERITY: 'alarm_severity_changed',
        DataKeys.WRITE_ACCESS: 'write_access_changed',
        DataKeys.ENUM_STRINGS: 'enum_strings_changed',
        DataKeys.UNIT: 'unit_changed',
        DataKeys.PRECISION: 'precision_changed',
        DataKeys.UPPER_LIMIT: 'upper_limit_changed',
        DataKeys.LOWER_LIMIT: 'lower_limit_changed',
        DataKeys.VALUE: 'value_changed'
    }

    def __init__(self, init_channel=None, *args, **kwargs):
        self._channel_use_introspection = True

        super(PyDMWidget, self).__init__(*args, **kwargs)

        if not all([prop in PyDMPrimitiveWidget.RULE_PROPERTIES for prop in
                    ['Position - X', 'Position - Y']]):
            PyDMWidget.RULE_PROPERTIES = PyDMPrimitiveWidget.RULE_PROPERTIES.copy()
            PyDMWidget.RULE_PROPERTIES.update(
                {'Position - X': ['setX', int],
                 'Position - Y': ['setY', int]})

        self.app = QApplication.instance()
        self._connected = True
        self._channel = None
        self._channels = list()
        self._show_units = False
        self._alarm_sensitive_content = False
        self._alarm_sensitive_border = True
        self._alarm_state = self.ALARM_NONE
        self._tooltip = None

        self._upper_ctrl_limit = None
        self._lower_ctrl_limit = None

        self.enum_strings = None

        self.value = None
        self.channeltype = None
        self.subtype = None

        # If this label is inside a PyDMApplication (not Designer) start it in
        # the disconnected state.
        self.setContextMenuPolicy(Qt.DefaultContextMenu)
        self.contextMenuEvent = self.open_context_menu
        if not is_qt_designer():
            # We should  install the Event Filter only if we are running
            # and not at the Designer
            self.installEventFilter(self)
            self._connected = False
            self.alarm_severity_changed(self.ALARM_DISCONNECTED)
            self.check_enable_state()

        self.channel = init_channel

        self.destroyed.connect(
            functools.partial(widget_destroyed, self.channels,
                              weakref.ref(self))
        )

    def widget_ctx_menu(self):
        """
        Fetch the Widget specific context menu which will be populated with additional tools by `assemble_tools_menu`.

        Returns
        -------
        QMenu or None
            If the return of this method is None a new QMenu will be created by `assemble_tools_menu`.
        """
        return None

    def generate_context_menu(self):
        """
        Generates the custom context menu, and populates it with any external
        tools that have been loaded.  PyDMWidget subclasses should override
        this method (after calling superclass implementation) to add the menu.

        Returns
        -------
        QMenu
        """
        menu = self.widget_ctx_menu()
        if menu is None:
            menu = QMenu(parent=self)
        kwargs = {'channels': self.channels_for_tools(), 'sender': self}
        tools.assemble_tools_menu(menu, widget_only=True, widget=self, **kwargs)
        return menu

    def open_context_menu(self, ev):
        """
        Handler for when the Default Context Menu is requested.

        Parameters
        ----------
        ev : QEvent
        """
        menu = self.generate_context_menu()
        menu.exec_(self.mapToGlobal(ev.pos()))
        menu.deleteLater()
        del menu

    def init_for_designer(self):
        """
        Method called after the constructor to tweak configurations for
        when using the widget with the Qt Designer
        """
        self._connected = True

    def connection_changed(self, connected):
        """
        Callback invoked when the connection state of the Channel is changed.
        This callback acts on the connection state to enable/disable the widget
        and also trigger the change on alarm severity to ALARM_DISCONNECTED.

        Parameters
        ----------
        connected : int
            When this value is 0 the channel is disconnected, 1 otherwise.
        """
        if self._connected != connected:
            self._connected = connected
            self.check_enable_state()
            if not connected:
                self.alarm_severity_changed(self.ALARM_DISCONNECTED)
            else:
                self.alarm_severity_changed(self.ALARM_NONE)

    def value_changed(self, new_val):
        """
        Callback invoked when the Channel value is changed.

        Parameters
        ----------
        new_val : str, int, float, bool or np.ndarray
            The new value from the channel. The type depends on the channel.
        """
        self.value = new_val
        self.channeltype = type(self.value)
        if self.channeltype == np.ndarray:
            self.subtype = self.value.dtype.type
        else:
            try:
                if self.channeltype == unicode:
                    # For Python 2.7, set the the channel type to str instead of unicode
                    self.channeltype = str
            except NameError:
                pass

    @Property(int, designable=False)
    def alarmSeverity(self):
        return self._alarm_state

    @alarmSeverity.setter
    def alarmSeverity(self, new_severity):
        if self._alarm_state != new_severity:
            self._alarm_state = new_severity

    def alarm_severity_changed(self, new_alarm_severity):
        """
        Callback invoked when the Channel alarm severity is changed.
        This callback is not processed if the widget has no channel
        associated with it.
        This callback handles the composition of the stylesheet to be
        applied and the call
        to update to redraw the widget with the needed changes for the
        new state.

        Parameters
        ----------
        new_alarm_severity : int
            The new severity where 0 = NO_ALARM, 1 = MINOR, 2 = MAJOR
            and 3 = INVALID
        """
        # 0 = NO_ALARM, 1 = MINOR, 2 = MAJOR, 3 = INVALID
        if new_alarm_severity == self._alarm_state:
            return
        if not self._channel:
            self._alarm_state = PyDMWidget.ALARM_NONE
        else:
            if self._connected:
                self._alarm_state = new_alarm_severity
            else:
                self._alarm_state = PyDMWidget.ALARM_DISCONNECTED
        refresh_style(self)

    def enum_strings_changed(self, new_enum_strings):
        """
        Callback invoked when the Channel has new enum values.
        This callback also triggers a value_changed call so the
        new enum values to be broadcasted

        Parameters
        ----------
        new_enum_strings : tuple
            The new list of values
        """
        if new_enum_strings != self.enum_strings:
            self.enum_strings = new_enum_strings
            self.value_changed(self.value)

    def eventFilter(self, obj, event):
        """
        EventFilter to redirect "middle click" to :meth:`.show_address_tooltip`
        """
        # Override the eventFilter to capture all middle mouse button events,
        # and show a tooltip if needed.
        if event.type() == QEvent.MouseButtonPress:
            if event.button() == Qt.MiddleButton:
                self.show_address_tooltip(event)
                return True
        return False

    def show_address_tooltip(self, event):
        """
        Show the PyDMTooltip and copy address to clipboard

        This is intended to replicate the behavior of the "middle click" from
        EDM. If the QWidget does not have a valid PyDMChannel nothing will be
        displayed
        """
        if not len(self._channels):
            logger.warning("Object %r has no PyDM Channels", self)
            return
        addr = self.channels()[0].address
        QToolTip.showText(event.globalPos(), addr)
        # If the address has a protocol, strip it out before putting it on the
        # clipboard.
        copy_text = remove_protocol(addr)

        clipboard = QApplication.clipboard()
        clipboard.setText(copy_text)
        event = QEvent(QEvent.Clipboard)
        self.app.sendEvent(clipboard, event)

    def upper_limit_changed(self, new_limit):
        """
        Callback invoked when the Channel receives new control upper limit
        value.

        Parameters
        ----------
        new_limit : float
            New value for the control limit
        """
        self.ctrl_limit_changed('UPPER', new_limit)

    def lower_limit_changed(self, new_limit):
        """
        Callback invoked when the Channel receives new control lower limit
        value.

        Parameters
        ----------
        new_limit : float
            New value for the control limit
        """
        self.ctrl_limit_changed('LOWER', new_limit)

    def ctrl_limit_changed(self, which, new_limit):
        """
        Callback invoked when the Channel receives new control limit
        values.

        Parameters
        ----------
        which : str
            Which control limit was changed. "UPPER" or "LOWER"
        new_limit : float
            New value for the control limit
        """
        if which == "UPPER":
            self._upper_ctrl_limit = new_limit
        else:
            self._lower_ctrl_limit = new_limit

    @Slot()
    def force_redraw(self):
        """
        PyQT Slot to force a redraw on the widget.

        """
        self.update()

    def setX(self, new_x):
        """
        Set the X position of the Widget on the screen.

        Parameters
        ----------
        new_x : int
            The new X position

        Returns
        -------
        None
        """
        point = self.pos()
        point.setX(new_x)
        self.move(point)

    def setY(self, new_y):
        """
        Set the Y position of the Widget on the screen.

        Parameters
        ----------
        new_y : int
            The new Y position

        Returns
        -------
        None
        """
        point = self.pos()
        point.setY(new_y)
        self.move(point)

    @Property(bool)
    def alarmSensitiveContent(self):
        """
        Whether or not the content color changes when alarm severity
        changes.

        Returns
        -------
        bool
            True means that the content color will be changed in case of
            alarm severity changes.
        """
        return self._alarm_sensitive_content

    @alarmSensitiveContent.setter
    def alarmSensitiveContent(self, checked):
        """
        Whether or not the content color changes when alarm severity
        changes.

        Parameters
        ----------
        checked : bool
            True means that the content color will be changed in case of
            alarm severity changes.
        """
        self._alarm_sensitive_content = checked
        self.alarm_severity_changed(self._alarm_state)

    @Property(bool)
    def alarmSensitiveBorder(self):
        """
        Whether or not the border color changes when alarm severity changes.

        Returns
        -------
        bool
            True means that the border color will be changed in case of
            alarm severity changes.
        """
        return self._alarm_sensitive_border

    @alarmSensitiveBorder.setter
    def alarmSensitiveBorder(self, checked):
        """
        Whether or not the border color changes when alarm severity
        changes.

        Parameters
        ----------
        checked : bool
            True means that the border color will be changed in case of
            alarm severity changes.
        """
        self._alarm_sensitive_border = checked
        self.alarm_severity_changed(self._alarm_state)

    @Property(str)
    def channel(self):
        """
        The channel address in use for this widget.

        Returns
        -------
        channel : str
            Channel address
        """
        if self._channel:
            return str(self._channel)
        return None

    @channel.setter
    def channel(self, value):
        """
        The channel address to use for this widget.

        Parameters
        ----------
        value : str
            Channel address
        """
        if self._channel != value:
            if self._channel is not None:
                # Remove old connections
                for channel in [c for c in self._channels if
                                c.address == self._channel]:
                    try:
                        channel.disconnect()
                    except Exception:
                        logger.exception("Failed to disconnect channel %r", channel)
                    self._channels.remove(channel)

            # Load new channel
            self._channel = str(value)
            self._connected = False
            self.alarm_severity_changed(self.ALARM_DISCONNECTED)
            self.check_enable_state()
            channel = PyDMChannel(parent=self,
                                  address=value,
                                  callback=self._receive_data
                                  )
            self._channels.append(channel)
            # Connect the channel...
            channel.connect()
            # Force initial data fill...
            channel.notified()

    def _receive_data(self, data=None, introspection=None, *args, **kwargs):
        if data is None or introspection is None:
            return
        data_callback(self, data, introspection, self._DATA_METHOD_MAPPING)

    def restore_original_tooltip(self):
        if self._tooltip is None:
            self._tooltip = self.toolTip()
        return self._tooltip

    @only_if_channel_set
    def check_enable_state(self):
        """
        Checks whether or not the widget should be disable.
        This method also disables the widget and add a Tool Tip
        with the reason why it is disabled.
        """
        status = self._connected
        tooltip = self.restore_original_tooltip()
        if not status:
            if tooltip != '':
                tooltip += '\n'
            tooltip += "Channel is disconnected."

        self.setToolTip(tooltip)
        self.setEnabled(status)

    def get_ctrl_limits(self):
        """
        Returns a tuple with the control limits for the channel

        Returns
        -------
        (lower, upper) : tuple
            Lower and Upper control limits
        """
        return self._lower_ctrl_limit, self._upper_ctrl_limit

    def channels(self):
        """
        Returns the channels being used for this Widget.

        Returns
        -------
        channels : list
            List of PyDMChannel objects
        """
        if len(self._channels):
            return self._channels
        else:
            return None

    def channels_for_tools(self):
        """
        Returns a list of channels useful for external tools.
        The default implementation here is just to return
        self.channels(), but some widgets will want to re-implement
        this, especially if they have multiple channels, but only
        one real 'signal' channel.

        Returns
        -------
        list
        """
        return self.channels()


class PyDMWritableWidget(PyDMWidget):
    """
    PyDM base class for Writable widgets.
    This class implements the `write_to_channel` and also the event filter for
    write access changes on PVs.

    Parameters
    ----------
    init_channel : str, optional
        The channel to be used by the widget.
    """

    def __init__(self, init_channel=None, *args, **kwargs):
        self._write_access = False
        super(PyDMWritableWidget, self).__init__(init_channel=init_channel, *args, **kwargs)

    def init_for_designer(self):
        """
        Method called after the constructor to tweak configurations for
        when using the widget with the Qt Designer
        """
        super(PyDMWritableWidget, self).init_for_designer()
        self._write_access = True

    def eventFilter(self, obj, event):
        """
        Filters events on this object.

        Params
        ------
        object : QObject
            The object that is being handled.
        event : QEvent
            The event that is happening.

        Returns
        -------
        bool
            True to stop the event from being handled further; otherwise
            return false.
        """
        channel = getattr(self, 'channel', None)
        if event.type() in [QEvent.Leave, QEvent.Enter] and is_channel_valid(channel):
            status = self._write_access and self._connected
            if event.type() == QEvent.Leave:
                QApplication.restoreOverrideCursor()
                return True

            if event.type() == QEvent.Enter and not status:
                QApplication.setOverrideCursor(QCursor(Qt.ForbiddenCursor))
                return True

        return PyDMWidget.eventFilter(self, obj, event)

    def write_access_changed(self, new_write_access):
        """
        Callback invoked when the Channel has new write access value.
        This callback calls check_enable_state so it can act on the widget
        enabling or disabling it accordingly

        Parameters
        ----------
        new_write_access : bool
            True if write operations to the channel are allowed.
        """
        if self._write_access != new_write_access:
            self._write_access = new_write_access
            self.check_enable_state()

    @only_if_channel_set
    def check_enable_state(self):
        """
        Checks whether or not the widget should be disable.
        This method also disables the widget and add a Tool Tip
        with the reason why it is disabled.
        """
        status = self._write_access and self._connected and not data_plugins.is_read_only()
        tooltip = self.restore_original_tooltip()
        if not self._connected:
            if tooltip != '':
                tooltip += '\n'
            tooltip += "Channel is disconnected."
        elif not self._write_access or data_plugins.is_read_only():
            if tooltip != '':
                tooltip += '\n'
            if data_plugins.is_read_only():
                tooltip += "Running PyDM on Read-Only mode."
            else:
                tooltip += "Access denied - No Write Access for Channel."
        self.setToolTip(tooltip)
        self.setEnabled(status)

    def write_to_channel(self, value, key=DataKeys.VALUE):
        if len(self._channels) < 1:
            logger.error('No channel configured for widget. Write to channel cancelled.')
            return
        intro = self._channels[0].get_introspection()
        real_key = intro.get(key)
        if real_key:
            self._channels[0].put({real_key: value})
        else:
            logger.error('Could not find real key in the introspection map'
                         'for address: {}'.format(self._channels[0].address))<|MERGE_RESOLUTION|>--- conflicted
+++ resolved
@@ -13,13 +13,9 @@
 from .channel import PyDMChannel
 
 from .. import data_plugins, tools, config
-<<<<<<< HEAD
 from ..data_store import DataKeys
 from ..utilities import (is_qt_designer, remove_protocol, data_callback)
-=======
-from ..utilities import is_qt_designer, remove_protocol
 from ..display import Display
->>>>>>> 27b957bc
 from .rules import RulesDispatcher
 
 
@@ -216,8 +212,6 @@
             except JSONDecodeError as ex:
                 logger.exception('Invalid format for Rules')
 
-<<<<<<< HEAD
-=======
     def find_parent_display(self):
         widget = self.parent()
         while widget is not None:
@@ -226,7 +220,6 @@
             widget = widget.parent()
         return None
 
->>>>>>> 27b957bc
 
 class TextFormatter(object):
 
