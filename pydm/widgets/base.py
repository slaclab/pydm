import functools
import json
import logging
import weakref
from collections import OrderedDict

import numpy as np
from qtpy.QtCore import Qt, QEvent, Slot, Property
from qtpy.QtGui import QCursor
from qtpy.QtWidgets import (QApplication, QMenu, QGraphicsOpacityEffect,
                            QToolTip, QWidget)

from .channel import PyDMChannel

from .. import data_plugins, tools, config
from ..data_store import DataKeys
from ..utilities import (is_qt_designer, remove_protocol, data_callback)
from .rules import RulesDispatcher


try:
    from json.decoder import JSONDecodeError
except ImportError:
    JSONDecodeError = ValueError

logger = logging.getLogger(__name__)


def is_channel_valid(channel):
    """
    Verify if a channel string is valid.
    For now a valid channel is a channel in which:
    - It is not None
    - It is not an empty string

    Parameters
    ----------
    channel : str
        The channel value

    Returns
    -------
    valid : bool
        Returns True if the channel is valid, False otherwise.
    """
    return channel is not None and channel != ""


def only_if_channel_set(fcn):
    """
    Decorator to avoid executing a method if a channel is not valid or
    configured.
    """

    @functools.wraps(fcn)
    def wrapper(self, *args, **kwargs):
        if is_channel_valid(self._channel):
            return fcn(self, *args, **kwargs)
        else:
            return

    return wrapper


def widget_destroyed(channels, widget):
    """
    Callback invoked when the Widget is destroyed.
    This method is used to ensure that the channels are disconnected.

    Parameters
    ----------
    channels : list
        A list of PyDMChannel objects that this widget uses.
    widget : weakref
        Weakref to the widget.
    """
    chs = channels()
    if chs:
        for ch in chs:
            if ch:
                ch.disconnect(destroying=True)

    RulesDispatcher().unregister(widget)


def refresh_style(widget):
    """
    Method that traverse the widget tree starting at `widget` and refresh the
    style for this widget and its childs.

    Parameters
    ----------
    widget : QWidget
    """
    widgets = [widget]
    widgets.extend(widget.findChildren(QWidget))
    for child_widget in widgets:
        child_widget.style().unpolish(child_widget)
        child_widget.style().polish(child_widget)
        child_widget.update()


class PyDMPrimitiveWidget(object):
    """
    Primitive class that determines that a given widget is a PyDMWidget.
    All Widget classes from PyDMWidget will be True for
    isinstance(obj, PyDMPrimitiveWidget)
    """
    DEFAULT_RULE_PROPERTY = "Visible"
    RULE_PROPERTIES = {
        'Enable': ['setEnabled', bool],
        'Visible': ['setVisible', bool],
        'Opacity': ['set_opacity', float]
    }

    def __init__(self, *args, **kwargs):
        super(PyDMPrimitiveWidget, self).__init__(*args, **kwargs)
        self._rules = None
        self._opacity = 1.0

    def opacity(self):
        """
        Float value between 0 and 1 representing the opacity of the widget
        where 0 means transparent.

        Returns
        -------
        opacity : float
        """
        return self._opacity

    def set_opacity(self, val):
        """
        Float value between 0 and 1 representing the opacity of the widget
        where 0 means transparent.

        Parameters
        ----------
        val : float
            The new value for the opacity
        """
        op = QGraphicsOpacityEffect(self)
        if val > 1:
            val = 1
        elif val < 0:
            val = 0
        self._opacity = val
        op.setOpacity(val)  # 0 to 1 will cause the fade effect to kick in
        self.setGraphicsEffect(op)
        self.setAutoFillBackground(True)

    @Slot(dict)
    def rule_evaluated(self, payload):
        """
        Callback called when a rule has a new value for a property.

        Parameters
        ----------
        payload : dict
            Dictionary containing the rule name, the property to be set and the
            new value.

        Returns
        -------
        None
        """
        name = payload.get('name', '')
        prop = payload.get('property', '')
        value = payload.get('value', None)

        if prop not in self.RULE_PROPERTIES:
            logger.error(
                'Error at Rule: %s. %s is not part of this widget properties.',
                name, prop)
            return

        method_name, data_type = self.RULE_PROPERTIES[prop]
        method = getattr(self, method_name)
        method(value)

    @Property(str, designable=False)
    def rules(self):
        """
        JSON-formatted list of dictionaries, with rules for the widget.

        Returns
        -------
        str
        """
        return self._rules

    @rules.setter
    def rules(self, new_rules):
        """
        JSON-formatted list of dictionaries, with rules for the widget.

        Parameters
        ----------
        new_rules : str

        Returns
        -------
        None
        """
        if new_rules != self._rules:
            self._rules = new_rules
            try:
                rules_list = json.loads(self._rules)
                RulesDispatcher().register(self, rules_list)
            except JSONDecodeError as ex:
                logger.exception('Invalid format for Rules')


class TextFormatter(object):

    default_precision_from_pv = True

    def __init__(self, *args, **kwargs):
        self._show_units = False
        self.format_string = "{}"
        self._precision_from_pv = None
        self._user_prec = 0
        self._prec = 0
        self._unit = ""
        super(TextFormatter, self).__init__(*args, **kwargs)

    def update_format_string(self):
        """
        Reconstruct the format string to be used when representing the
        output value.

        Returns
        -------
        format_string : str
            The format string to be used including or not the precision
            and unit
        """
        self.format_string = "{}"
        if isinstance(self.value, (int, float)):
            self.format_string = "{:." + str(self.precision) + "f}"
        if self._show_units and self._unit != "":
            self.format_string += " {}".format(self._unit)
        return self.format_string

    def precision_changed(self, new_precision):
        """
        Callback invoked when the Channel has new precision value.
        This callback also triggers an update_format_string call so the
        new precision value is considered.

        Parameters
        ----------
        new_precison : int or float
            The new precision value
        """
        if self.precisionFromPV and new_precision != self._prec:
            self._prec = new_precision
            if self.value is not None:
                self.value_changed(self.value)

    @Property(int)
    def precision(self):
        """
        The precision to be used when formatting the output of the PV

        Returns
        -------
        prec : int
            The current precision value
        """
        if self.precisionFromPV:
            return self._prec
        return self._user_prec

    @precision.setter
    def precision(self, new_prec):
        """
        The precision to be used when formatting the output of the PV.
        This has no effect when ```precisionFromPV``` is True.

        Parameters
        ----------
        new_prec : int
            The new precision value to use
        """
        # Only allow one to change the property if not getting the precision
        # from the PV
        if self.precisionFromPV:
            return
        if new_prec and self._prec != int(new_prec) and new_prec >= 0:
            self._user_prec = int(new_prec)
            if not is_qt_designer() or config.DESIGNER_ONLINE:
                self.value_changed(self.value)

    def unit_changed(self, new_unit):
        """
        Callback invoked when the Channel has new unit value.
        This callback also triggers an update_format_string call so the
        new unit value is considered if ```showUnits``` is set.

        Parameters
        ----------
        new_unit : str
            The new unit
        """
        if self._unit != new_unit:
            self._unit = new_unit
            if self.value is not None:
                self.value_changed(self.value)

    @Property(bool)
    def showUnits(self):
        """
        A choice whether or not to show the units given by the channel

        If set to True, the units given in the channel will be displayed
        with the value. If using an EPICS channel, this will automatically
        be linked to the EGU field of the PV.

        Returns
        -------
        show_units : bool
            True means that the unit will be appended to the output value
            format string
        """
        return self._show_units

    @showUnits.setter
    def showUnits(self, show_units):
        """
        A choice whether or not to show the units given by the channel

        If set to True, the units given in the channel will be displayed
        with the value. If using an EPICS channel, this will automatically
        be linked to the EGU field of the PV.

        Paramters
        ---------
        show_units : bool
            True means that the unit will be appended to the output value
            format string
        """
        if self._show_units != show_units:
            self._show_units = show_units
            self.update_format_string()

    @Property(bool)
    def precisionFromPV(self):
        """
        A choice whether or not to use the precision given by channel.

        If set to False, the value received will be displayed as is, with
        no modification to the number of displayed significant figures.
        However, if set to True, and the channel specifies a display
        precision, a float or integer channel value will be set to display
        the correct precision. When using an EPICS Channel, the precision
        value corresponds to the PV's PREC field.

        It is also important to note, that if the value of the channel
        is a String, the choice of True or False will have no affect on
        the display.

        Returns
        -------
        precison_from_pv : bool
            True means that the widget will use the precision information
            from the Channel if available.
        """
        return (self._precision_from_pv
                if self._precision_from_pv is not None
                else self.default_precision_from_pv)

    @precisionFromPV.setter
    def precisionFromPV(self, value):
        """
        A choice whether or not to use the precision given by channel.

        If set to False, the value received will be displayed as is, with
        no modification to the number of displayed significant figures.
        However, if set to True, and the channel specifies a display
        precision, a float or integer channel value will be set to
        display the correct precision. When using an EPICS Channel, the
        precision value corresponds to the PV's PREC field.

        It is also important to note, that if the value of the channel is
        a String, the choice of True or False will have no affect on the
        display.

        Parameters
        ----------
        value : bool
            True means that the widget will use the precision information
            from the PV if available.
        """
        if self._precision_from_pv is None or self._precision_from_pv != bool(value):
            self._precision_from_pv = value
<<<<<<< HEAD

=======
            self.update_format_string()
    
>>>>>>> 0609c8d5
    def value_changed(self, new_val):
        """
        Callback invoked when the Channel value is changed.

        Parameters
        ----------
        new_val : str, int, float, bool or np.ndarray
            The new value from the channel. The type depends on the channel.
        """
        super(TextFormatter, self).value_changed(new_val)
        self.update_format_string()


class PyDMWidget(PyDMPrimitiveWidget):
    """
    PyDM base class for Read-Only widgets.
    This class implements all the functions of connection, alarm
    handling and more.

    Parameters
    ----------
    init_channel : str, optional
        The channel to be used by the widget.

    """
    _CHANNELS_CONFIG = OrderedDict(
        [
            ('channel', 'Channel'),
        ]
    )

    # Alarm types
    ALARM_NONE = 0
    ALARM_MINOR = 1
    ALARM_MAJOR = 2
    ALARM_INVALID = 3
    ALARM_DISCONNECTED = 4

    _DATA_METHOD_MAPPING = {
        DataKeys.CONNECTION: 'connection_changed',
        DataKeys.SEVERITY: 'alarm_severity_changed',
        DataKeys.WRITE_ACCESS: 'write_access_changed',
        DataKeys.ENUM_STRINGS: 'enum_strings_changed',
        DataKeys.UNIT: 'unit_changed',
        DataKeys.PRECISION: 'precision_changed',
        DataKeys.UPPER_LIMIT: 'upper_limit_changed',
        DataKeys.LOWER_LIMIT: 'lower_limit_changed',
        DataKeys.VALUE: 'value_changed'
    }

    def __init__(self, init_channel=None, *args, **kwargs):
        self._channel_use_introspection = True

        super(PyDMWidget, self).__init__(*args, **kwargs)

        if not all([prop in PyDMPrimitiveWidget.RULE_PROPERTIES for prop in
                    ['Position - X', 'Position - Y']]):
            PyDMWidget.RULE_PROPERTIES = PyDMPrimitiveWidget.RULE_PROPERTIES.copy()
            PyDMWidget.RULE_PROPERTIES.update(
                {'Position - X': ['setX', int],
                 'Position - Y': ['setY', int]})

        self.app = QApplication.instance()
        self._connected = True
        self._channel = None
        self._channels = list()
        self._show_units = False
        self._alarm_sensitive_content = False
        self._alarm_sensitive_border = True
        self._alarm_state = self.ALARM_NONE
        self._tooltip = None

        self._upper_ctrl_limit = None
        self._lower_ctrl_limit = None

        self.enum_strings = None

        self.value = None
        self.channeltype = None
        self.subtype = None

        # If this label is inside a PyDMApplication (not Designer) start it in
        # the disconnected state.
        self.setContextMenuPolicy(Qt.DefaultContextMenu)
        self.contextMenuEvent = self.open_context_menu
        if not is_qt_designer():
            # We should  install the Event Filter only if we are running
            # and not at the Designer
            self.installEventFilter(self)
            self._connected = False
            self.alarm_severity_changed(self.ALARM_DISCONNECTED)
            self.check_enable_state()

        self.channel = init_channel

        self.destroyed.connect(
            functools.partial(widget_destroyed, self.channels,
                              weakref.ref(self))
        )

    def widget_ctx_menu(self):
        """
        Fetch the Widget specific context menu which will be populated with additional tools by `assemble_tools_menu`.

        Returns
        -------
        QMenu or None
            If the return of this method is None a new QMenu will be created by `assemble_tools_menu`.
        """
        return None

    def generate_context_menu(self):
        """
        Generates the custom context menu, and populates it with any external
        tools that have been loaded.  PyDMWidget subclasses should override
        this method (after calling superclass implementation) to add the menu.

        Returns
        -------
        QMenu
        """
        menu = self.widget_ctx_menu()
        if menu is None:
            menu = QMenu(parent=self)
        kwargs = {'channels': self.channels_for_tools(), 'sender': self}
        tools.assemble_tools_menu(menu, widget_only=True, **kwargs)
        return menu

    def open_context_menu(self, ev):
        """
        Handler for when the Default Context Menu is requested.

        Parameters
        ----------
        ev : QEvent
        """
        menu = self.generate_context_menu()
        menu.exec_(self.mapToGlobal(ev.pos()))
        menu.deleteLater()
        del menu

    def init_for_designer(self):
        """
        Method called after the constructor to tweak configurations for
        when using the widget with the Qt Designer
        """
        self._connected = True

    def connection_changed(self, connected):
        """
        Callback invoked when the connection state of the Channel is changed.
        This callback acts on the connection state to enable/disable the widget
        and also trigger the change on alarm severity to ALARM_DISCONNECTED.

        Parameters
        ----------
        connected : int
            When this value is 0 the channel is disconnected, 1 otherwise.
        """
        if self._connected != connected:
            self._connected = connected
            self.check_enable_state()
            if not connected:
                self.alarm_severity_changed(self.ALARM_DISCONNECTED)
            else:
                self.alarm_severity_changed(self.ALARM_NONE)

    def value_changed(self, new_val):
        """
        Callback invoked when the Channel value is changed.

        Parameters
        ----------
        new_val : str, int, float, bool or np.ndarray
            The new value from the channel. The type depends on the channel.
        """
        self.value = new_val
        self.channeltype = type(self.value)
        if self.channeltype == np.ndarray:
            self.subtype = self.value.dtype.type
        else:
            try:
                if self.channeltype == unicode:
                    # For Python 2.7, set the the channel type to str instead of unicode
                    self.channeltype = str
            except NameError:
                pass

    @Property(int, designable=False)
    def alarmSeverity(self):
        return self._alarm_state

    @alarmSeverity.setter
    def alarmSeverity(self, new_severity):
        if self._alarm_state != new_severity:
            self._alarm_state = new_severity

    def alarm_severity_changed(self, new_alarm_severity):
        """
        Callback invoked when the Channel alarm severity is changed.
        This callback is not processed if the widget has no channel
        associated with it.
        This callback handles the composition of the stylesheet to be
        applied and the call
        to update to redraw the widget with the needed changes for the
        new state.

        Parameters
        ----------
        new_alarm_severity : int
            The new severity where 0 = NO_ALARM, 1 = MINOR, 2 = MAJOR
            and 3 = INVALID
        """
        # 0 = NO_ALARM, 1 = MINOR, 2 = MAJOR, 3 = INVALID
        if new_alarm_severity == self._alarm_state:
            return
        if not self._channel:
            self._alarm_state = PyDMWidget.ALARM_NONE
        else:
            if self._connected:
                self._alarm_state = new_alarm_severity
            else:
                self._alarm_state = PyDMWidget.ALARM_DISCONNECTED
        refresh_style(self)

    def enum_strings_changed(self, new_enum_strings):
        """
        Callback invoked when the Channel has new enum values.
        This callback also triggers a value_changed call so the
        new enum values to be broadcasted

        Parameters
        ----------
        new_enum_strings : tuple
            The new list of values
        """
        if new_enum_strings != self.enum_strings:
            self.enum_strings = new_enum_strings
            self.value_changed(self.value)

    def eventFilter(self, obj, event):
        """
        EventFilter to redirect "middle click" to :meth:`.show_address_tooltip`
        """
        # Override the eventFilter to capture all middle mouse button events,
        # and show a tooltip if needed.
        if event.type() == QEvent.MouseButtonPress:
            if event.button() == Qt.MiddleButton:
                self.show_address_tooltip(event)
                return True
        return False

    def show_address_tooltip(self, event):
        """
        Show the PyDMTooltip and copy address to clipboard

        This is intended to replicate the behavior of the "middle click" from
        EDM. If the QWidget does not have a valid PyDMChannel nothing will be
        displayed
        """
        if not len(self._channels):
            logger.warning("Object %r has no PyDM Channels", self)
            return
        addr = self.channels()[0].address
        QToolTip.showText(event.globalPos(), addr)
        # If the address has a protocol, strip it out before putting it on the
        # clipboard.
        copy_text = remove_protocol(addr)

        clipboard = QApplication.clipboard()
        clipboard.setText(copy_text)
        event = QEvent(QEvent.Clipboard)
        self.app.sendEvent(clipboard, event)

    def upper_limit_changed(self, new_limit):
        """
        Callback invoked when the Channel receives new control upper limit
        value.

        Parameters
        ----------
        new_limit : float
            New value for the control limit
        """
        self.ctrl_limit_changed('UPPER', new_limit)

    def lower_limit_changed(self, new_limit):
        """
        Callback invoked when the Channel receives new control lower limit
        value.

        Parameters
        ----------
        new_limit : float
            New value for the control limit
        """
        self.ctrl_limit_changed('LOWER', new_limit)

    def ctrl_limit_changed(self, which, new_limit):
        """
        Callback invoked when the Channel receives new control limit
        values.

        Parameters
        ----------
        which : str
            Which control limit was changed. "UPPER" or "LOWER"
        new_limit : float
            New value for the control limit
        """
        if which == "UPPER":
            self._upper_ctrl_limit = new_limit
        else:
            self._lower_ctrl_limit = new_limit

    @Slot()
    def force_redraw(self):
        """
        PyQT Slot to force a redraw on the widget.

        """
        self.update()

    def setX(self, new_x):
        """
        Set the X position of the Widget on the screen.

        Parameters
        ----------
        new_x : int
            The new X position

        Returns
        -------
        None
        """
        point = self.pos()
        point.setX(new_x)
        self.move(point)

    def setY(self, new_y):
        """
        Set the Y position of the Widget on the screen.

        Parameters
        ----------
        new_y : int
            The new Y position

        Returns
        -------
        None
        """
        point = self.pos()
        point.setY(new_y)
        self.move(point)

    @Property(bool)
    def alarmSensitiveContent(self):
        """
        Whether or not the content color changes when alarm severity
        changes.

        Returns
        -------
        bool
            True means that the content color will be changed in case of
            alarm severity changes.
        """
        return self._alarm_sensitive_content

    @alarmSensitiveContent.setter
    def alarmSensitiveContent(self, checked):
        """
        Whether or not the content color changes when alarm severity
        changes.

        Parameters
        ----------
        checked : bool
            True means that the content color will be changed in case of
            alarm severity changes.
        """
        self._alarm_sensitive_content = checked
        self.alarm_severity_changed(self._alarm_state)

    @Property(bool)
    def alarmSensitiveBorder(self):
        """
        Whether or not the border color changes when alarm severity changes.

        Returns
        -------
        bool
            True means that the border color will be changed in case of
            alarm severity changes.
        """
        return self._alarm_sensitive_border

    @alarmSensitiveBorder.setter
    def alarmSensitiveBorder(self, checked):
        """
        Whether or not the border color changes when alarm severity
        changes.

        Parameters
        ----------
        checked : bool
            True means that the border color will be changed in case of
            alarm severity changes.
        """
        self._alarm_sensitive_border = checked
        self.alarm_severity_changed(self._alarm_state)

    @Property(str)
    def channel(self):
        """
        The channel address in use for this widget.

        Returns
        -------
        channel : str
            Channel address
        """
        if self._channel:
            return str(self._channel)
        return None

    @channel.setter
    def channel(self, value):
        """
        The channel address to use for this widget.

        Parameters
        ----------
        value : str
            Channel address
        """
        if self._channel != value:
            if self._channel is not None:
                # Remove old connections
                for channel in [c for c in self._channels if
                                c.address == self._channel]:
                    try:
                        channel.disconnect()
                    except Exception:
                        logger.exception("Failed to disconnect channel %r", channel)
                    self._channels.remove(channel)

            # Load new channel
            self._channel = str(value)
            self._connected = False
            self.alarm_severity_changed(self.ALARM_DISCONNECTED)
            self.check_enable_state()
            channel = PyDMChannel(parent=self,
                                  address=value,
                                  callback=self._receive_data
                                  )
            self._channels.append(channel)
            # Connect the channel...
            channel.connect()
            # Force initial data fill...
            channel.notified()

    def _receive_data(self, data=None, introspection=None, *args, **kwargs):
        if data is None or introspection is None:
            return
        data_callback(self, data, introspection, self._DATA_METHOD_MAPPING)

    def restore_original_tooltip(self):
        if self._tooltip is None:
            self._tooltip = self.toolTip()
        return self._tooltip

    @only_if_channel_set
    def check_enable_state(self):
        """
        Checks whether or not the widget should be disable.
        This method also disables the widget and add a Tool Tip
        with the reason why it is disabled.
        """
        status = self._connected
        tooltip = self.restore_original_tooltip()
        if not status:
            if tooltip != '':
                tooltip += '\n'
            tooltip += "Channel is disconnected."

        self.setToolTip(tooltip)
        self.setEnabled(status)

    def get_ctrl_limits(self):
        """
        Returns a tuple with the control limits for the channel

        Returns
        -------
        (lower, upper) : tuple
            Lower and Upper control limits
        """
        return self._lower_ctrl_limit, self._upper_ctrl_limit

    def channels(self):
        """
        Returns the channels being used for this Widget.

        Returns
        -------
        channels : list
            List of PyDMChannel objects
        """
        if len(self._channels):
            return self._channels
        else:
            return None

    def channels_for_tools(self):
        """
        Returns a list of channels useful for external tools.
        The default implementation here is just to return
        self.channels(), but some widgets will want to re-implement
        this, especially if they have multiple channels, but only
        one real 'signal' channel.

        Returns
        -------
        list
        """
        return self.channels()


class PyDMWritableWidget(PyDMWidget):
    """
    PyDM base class for Writable widgets.
    This class implements the `write_to_channel` and also the event filter for
    write access changes on PVs.

    Parameters
    ----------
    init_channel : str, optional
        The channel to be used by the widget.
    """

    def __init__(self, init_channel=None, *args, **kwargs):
        self._write_access = False
        super(PyDMWritableWidget, self).__init__(init_channel=init_channel, *args, **kwargs)

    def init_for_designer(self):
        """
        Method called after the constructor to tweak configurations for
        when using the widget with the Qt Designer
        """
        super(PyDMWritableWidget, self).init_for_designer()
        self._write_access = True

    def eventFilter(self, obj, event):
        """
        Filters events on this object.

        Params
        ------
        object : QObject
            The object that is being handled.
        event : QEvent
            The event that is happening.

        Returns
        -------
        bool
            True to stop the event from being handled further; otherwise
            return false.
        """
        channel = getattr(self, 'channel', None)
        if event.type() in [QEvent.Leave, QEvent.Enter] and is_channel_valid(channel):
            status = self._write_access and self._connected
            if event.type() == QEvent.Leave:
                QApplication.restoreOverrideCursor()
                return True

            if event.type() == QEvent.Enter and not status:
                QApplication.setOverrideCursor(QCursor(Qt.ForbiddenCursor))
                return True

        return PyDMWidget.eventFilter(self, obj, event)

    def write_access_changed(self, new_write_access):
        """
        Callback invoked when the Channel has new write access value.
        This callback calls check_enable_state so it can act on the widget
        enabling or disabling it accordingly

        Parameters
        ----------
        new_write_access : bool
            True if write operations to the channel are allowed.
        """
        if self._write_access != new_write_access:
            self._write_access = new_write_access
            self.check_enable_state()

    @only_if_channel_set
    def check_enable_state(self):
        """
        Checks whether or not the widget should be disable.
        This method also disables the widget and add a Tool Tip
        with the reason why it is disabled.
        """
        status = self._write_access and self._connected and not data_plugins.is_read_only()
        tooltip = self.restore_original_tooltip()
        if not self._connected:
            if tooltip != '':
                tooltip += '\n'
            tooltip += "Channel is disconnected."
        elif not self._write_access or data_plugins.is_read_only():
            if tooltip != '':
                tooltip += '\n'
            if data_plugins.is_read_only():
                tooltip += "Running PyDM on Read-Only mode."
            else:
                tooltip += "Access denied - No Write Access for Channel."
        self.setToolTip(tooltip)
        self.setEnabled(status)

    def write_to_channel(self, value, key=DataKeys.VALUE):
        if len(self._channels) < 1:
            logger.error('No channel configured for widget. Write to channel cancelled.')
            return
        intro = self._channels[0].get_introspection()
        real_key = intro.get(key)
        if real_key:
            self._channels[0].put({real_key: value})
        else:
            logger.error('Could not find real key in the introspection map'
                         'for address: {}'.format(self._channels[0].address))<|MERGE_RESOLUTION|>--- conflicted
+++ resolved
@@ -394,12 +394,8 @@
         """
         if self._precision_from_pv is None or self._precision_from_pv != bool(value):
             self._precision_from_pv = value
-<<<<<<< HEAD
-
-=======
             self.update_format_string()
     
->>>>>>> 0609c8d5
     def value_changed(self, new_val):
         """
         Callback invoked when the Channel value is changed.
