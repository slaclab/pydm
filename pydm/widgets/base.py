--- conflicted
+++ resolved
@@ -11,17 +11,12 @@
                             QToolTip, QWidget)
 
 from .channel import PyDMChannel
-<<<<<<< HEAD
-from .rules import RulesDispatcher
-from .. import data_plugins
-from .. import tools
+
+from .. import data_plugins, tools, config
 from ..data_store import DataKeys
 from ..utilities import (is_qt_designer, remove_protocol, data_callback)
-=======
-from .. import data_plugins, tools, config
-from ..utilities import is_qt_designer, remove_protocol
 from .rules import RulesDispatcher
->>>>>>> cf19e1d6
+
 
 try:
     from json.decoder import JSONDecodeError
@@ -291,19 +286,8 @@
             return
         if new_prec and self._prec != int(new_prec) and new_prec >= 0:
             self._prec = int(new_prec)
-<<<<<<< HEAD
-            self.value_changed(self.value)
-=======
             if not is_qt_designer() or config.DESIGNER_ONLINE:
                 self.value_changed(self.value)
-    
-    @Slot(str)
-    def unitChanged(self, new_unit):
-        """
-        PyQT Slot for changes on the unit of the Channel
-        This slot sends the new unit string to the
-        ```unit_changed``` callback.
->>>>>>> cf19e1d6
 
     def unit_changed(self, new_unit):
         """
