--- conflicted
+++ resolved
@@ -120,14 +120,10 @@
         self.channel = None
         self.units = ""
 
-<<<<<<< HEAD
         self.severity_raw = DEFAULT_SEVERITY_RAW
         self.severity = DEFAULT_SEVERITY_STRING
 
-        super(TimePlotCurveItem, self).__init__(**kws)
-=======
         super().__init__(**kws)
->>>>>>> c4651cd3
         self.address = channel_address
 
     def to_dict(self):
