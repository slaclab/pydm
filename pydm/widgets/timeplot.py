--- conflicted
+++ resolved
@@ -4,21 +4,13 @@
 from typing import Optional
 from pyqtgraph import BarGraphItem, ViewBox, AxisItem, PlotDataItem, TextItem, mkBrush, mkPen
 import numpy as np
-<<<<<<< HEAD
+from datetime import datetime
 from qtpy.QtGui import QColor, QFont, QCursor
-from qtpy.QtCore import Signal, Slot, Property, QTimer, Q_ENUMS, QPointF
-from .baseplot import BasePlot, BasePlotCurveItem
-from .channel import PyDMChannel
-from ..utilities import remove_protocol
-from datetime import datetime
-=======
-from qtpy.QtGui import QColor
-from qtpy.QtCore import Signal, Slot, Property, QTimer
+from qtpy.QtCore import Signal, Slot, Property, QTimer, QPointF
 from .baseplot import BasePlot, BasePlotCurveItem
 from .channel import PyDMChannel
 from ..utilities import remove_protocol, ACTIVE_QT_WRAPPER, QtWrapperTypes
 
->>>>>>> bd4fc865
 import logging
 
 logger = logging.getLogger(__name__)
