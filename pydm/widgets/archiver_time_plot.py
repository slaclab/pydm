import json
import re
import time
import numpy as np
from collections import OrderedDict
from typing import List, Optional, Union
from pyqtgraph import DateAxisItem, ErrorBarItem, PlotCurveItem
from pydm.utilities import remove_protocol, is_qt_designer
from pydm.widgets.channel import PyDMChannel
from pydm.widgets.timeplot import TimePlotCurveItem
from pydm.widgets import PyDMTimePlot
from qtpy.QtCore import Qt, QObject, QTimer, Property, Signal, Slot
from qtpy.QtGui import QColor, QPen
import logging
from math import *  # noqa
from statistics import mean  # noqa

# We noqa those two because those functions/vars are useful in eval() but
# are never explicitly called by us, only in the background.
from pydm.widgets.baseplot import BasePlotCurveItem

logger = logging.getLogger(__name__)

DEFAULT_ARCHIVE_BUFFER_SIZE = 18000
DEFAULT_TIME_SPAN = 3600.0
MIN_TIME_SPAN = 5.0
APPROX_SECONDS_300_YEARS = 10000000000


class ArchivePlotCurveItem(TimePlotCurveItem):
    """
    ArchivePlotCurveItem is a TimePlotCurveItem with support for receiving data from
    the archiver appliance.

    Parameters
    ----------
    channel_address : str
        The address to of the scalar data to plot. Will also be used to retrieve data
        from archiver appliance if requested.
    use_archive_data : bool
        If True, requests will be made to archiver appliance for archived data when
        the plot is zoomed or scrolled to the left.
    liveData : bool
        If True, the curve will gather data in real time.
    show_extension_line : bool
        If True, shows a line that extends from the right-most point to the future.
        Defaults to False.
    **kws : dict[str: any]
        Additional parameters supported by pyqtgraph.PlotDataItem.
    """

    # Used to request data from archiver appliance (starting timestamp, ending timestamp, processing command)
    archive_data_request_signal = Signal(float, float, str)
    archive_data_received_signal = Signal()
    archive_channel_connection = Signal(bool)
    prompt_archive_request = Signal()

    def __init__(
        self,
        channel_address: Optional[str] = None,
        use_archive_data: bool = True,
        liveData: bool = True,
        show_extension_line: bool = False,
        **kws,
    ):
        # Attributes that must exist before super().__init__() call
        self.archive_channel = None
<<<<<<< HEAD
        self.error_bar = ErrorBarItem()
        self._extension_line = PlotCurveItem()

        super(ArchivePlotCurveItem, self).__init__(**kws)
=======
        super().__init__(**kws)
>>>>>>> c4651cd3
        self.use_archive_data = use_archive_data
        self.archive_points_accumulated = 0
        self._archiveBufferSize = DEFAULT_ARCHIVE_BUFFER_SIZE
        self.archive_data_buffer = np.zeros((2, self._archiveBufferSize), order="f", dtype=float)
        self._liveData = liveData

        self._show_extension_line = show_extension_line
        if not self._show_extension_line:
            self._extension_line.hide()

        self.error_bar_data = None

        self.destroyed.connect(lambda: self.remove_error_bar())
        self.destroyed.connect(lambda: self.remove_extenstion_line())
        self.address = channel_address

    def to_dict(self) -> OrderedDict:
        """Returns an OrderedDict representation with values for all properties needed to recreate this curve."""
        dic_ = OrderedDict(
            [
                ("useArchiveData", self.use_archive_data),
                ("liveData", self.liveData),
                ("showExtensionLine", self._show_extension_line),
            ]
        )
        dic_.update(super(ArchivePlotCurveItem, self).to_dict())
        return dic_

    @TimePlotCurveItem.address.setter
    def address(self, new_address: str) -> None:
        """Creates the channel for the input address for communicating with the archiver appliance plugin."""
        TimePlotCurveItem.address.fset(self, new_address)

        if self.archive_channel:
            if new_address == self.archive_channel.address:
                return
            self.archive_channel.disconnect()

        self.arch_connected = False
        if not new_address:
            self.archive_channel = None
            return

        # Prepare new address to use the archiver plugin and create the new channel
        archive_address = "archiver://pv=" + remove_protocol(new_address.strip())
        self.archive_channel = PyDMChannel(
            address=archive_address,
            value_slot=self.receiveArchiveData,
            value_signal=self.archive_data_request_signal,
            connection_slot=self.archiveConnectionStateChanged,
        )
        self.archive_channel.connect()

        # Clear the archive data of the previous channel and redraw the curve
        if self.archive_points_accumulated:
            self.initializeArchiveBuffer()
            self.redrawCurve()

        # Prompt the curve's associated plot to fetch archive data
        self.prompt_archive_request.emit()

    @BasePlotCurveItem.y_axis_name.setter
    def y_axis_name(self, axis_name: str) -> None:
        """
        Set the name of the y-axis that should be associated with this curve.
        Also move's the curve's error bar item and extension line.
        Parameters
        ----------
        axis_name: str
        """
        BasePlotCurveItem.y_axis_name.fset(self, axis_name)
        self.remove_error_bar()
        self.getViewBox().addItem(self.error_bar)

        self.remove_extenstion_line()
        self.getViewBox().addItem(self._extension_line)

    @BasePlotCurveItem.color.setter
    def color(self, new_color: Union[QColor, str]) -> None:
        """
        Set the name of the color of the curve and its parts.
        Parameters
        ----------
        new_color: QColor | str
        """
        BasePlotCurveItem.color.fset(self, new_color)
        self.refresh_extension_line_pen()
        self.refresh_error_bar_pen()

    @BasePlotCurveItem.lineWidth.setter
    def lineWidth(self, new_width: int) -> None:
        """
        Set the width of the line connecting the data points and the
        curve's extension line.

        Parameters
        -------
        new_width: int
        """
        BasePlotCurveItem.lineWidth.fset(self, new_width)
        self.refresh_extension_line_pen()

    @property
    def liveData(self):
        return self._liveData

    @liveData.setter
    def liveData(self, get_live: bool):
        if not get_live:
            self._liveData = False
            return

        min_x = self.data_buffer[0, self._bufferSize - 1]
        max_x = time.time()

        # Avoids noisy requests when first rendering the plot
        if max_x - min_x > 5:
            self.archive_data_request_signal.emit(min_x, max_x - 1, "")

        self._liveData = True

    @property
    def show_extension_line(self):
        return self._show_extension_line

    @show_extension_line.setter
    def show_extension_line(self, enable: bool):
        self._show_extension_line = enable
        if self._show_extension_line:
            self.set_extension_line_data()
            self._extension_line.show()
        else:
            self._extension_line.hide()

    @Slot(np.ndarray)
    def receiveArchiveData(self, data: np.ndarray) -> None:
        """Receive data from archiver appliance and place it into the archive data buffer.
        Will overwrite any previously existing data at the indices written to.

        Parameters
        ----------
        data : np.ndarray
            A numpy array of varying shape consisting of archived data for display.
            At a minimum, index 0 will contain the timestamps and index 1 the actual data observations.
            Additional indices may be used as well based on the type of request made to the archiver appliance.
            For example optimized data will include standard deviations, minimums, and maximums
        """
        archive_data_length = len(data[0])
        max_x = data[0][archive_data_length - 1]

        # Filling live buffer if data is more recent than Archive Data Buffer
        last_ts = self.archive_data_buffer[0][-1]
        if self.archive_data_buffer.any() and (int(last_ts) <= data[0][0]):
            self.insert_live_data(data)
            self.data_changed.emit()
            return

        if self.points_accumulated != 0:
            while max_x > self.data_buffer[0][-self.points_accumulated]:
                # Sometimes optimized queries return data past the current timestamp, this will delete those data points
                data = np.delete(data, len(data[0]) - 1, axis=1)
                archive_data_length -= 1
                max_x = data[0][archive_data_length - 1]

        self.archive_data_buffer[0, len(self.archive_data_buffer[0]) - archive_data_length :] = data[0]
        self.archive_data_buffer[1, len(self.archive_data_buffer[0]) - archive_data_length :] = data[1]
        self.archive_points_accumulated = archive_data_length

        # Error bars
        if data.shape[0] == 5:  # 5 indicates optimized data was requested from the archiver
            self.error_bar_data = data
            self.set_error_bar()
            self.error_bar.show()
        else:
            self.error_bar.hide()

        self.data_changed.emit()
        self.archive_data_received_signal.emit()

    def insert_archive_data(self, data: np.ndarray) -> None:
        """
        Inserts data directly into the archive buffer.

        An example use case would be zooming into optimized mean-value data and
        replacing it with the raw data.

        Parameters
        ----------
        data : np.ndarray
           A numpy array of shape (2, length_of_data). Index 0 contains
           timestamps and index 1 contains the data observations.
        """
        archive_data_length = len(data[0])
        min_x = data[0][0]
        max_x = data[0][archive_data_length - 1]
        # Get the indices between which we want to insert the data
        min_insertion_index = np.searchsorted(self.archive_data_buffer[0], min_x)
        max_insertion_index = np.searchsorted(self.archive_data_buffer[0], max_x)
        # Delete any non-raw data between the indices so we don't have multiple data points for the same timestamp
        self.archive_data_buffer = np.delete(
            self.archive_data_buffer, slice(min_insertion_index, max_insertion_index), axis=1
        )
        num_points_deleted = max_insertion_index - min_insertion_index
        delta_points = archive_data_length - num_points_deleted
        if archive_data_length > num_points_deleted:
            # If the insertion will overflow the data buffer, need to delete the oldest points
            self.archive_data_buffer = np.delete(self.archive_data_buffer, slice(0, delta_points), axis=1)
        else:
            self.archive_data_buffer = np.insert(self.archive_data_buffer, [0], np.zeros((2, delta_points)), axis=1)
        min_insertion_index = np.searchsorted(self.archive_data_buffer[0], min_x)
        self.archive_data_buffer = np.insert(self.archive_data_buffer, [min_insertion_index], data[0:2], axis=1)

        self.archive_points_accumulated += archive_data_length - num_points_deleted

    @Slot()
    def redrawCurve(self, min_x=None, max_x=None) -> None:
        """
        Redraw the curve with any new data added since the last draw call.
        """
        if self.archive_points_accumulated == 0:
            super().redrawCurve()
        else:
            try:
                x = np.concatenate(
                    (
                        self.archive_data_buffer[0, -self.archive_points_accumulated :].astype(float),
                        self.data_buffer[0, -self.points_accumulated :].astype(float),
                    )
                )

                y = np.concatenate(
                    (
                        self.archive_data_buffer[1, -self.archive_points_accumulated :].astype(float),
                        self.data_buffer[1, -self.points_accumulated :].astype(float),
                    )
                )

                self.setData(y=y, x=x)

            except (ZeroDivisionError, OverflowError, TypeError):
                # Solve an issue with pyqtgraph and initial downsampling
                pass

        if self._show_extension_line:
            self.set_extension_line_data()

    def set_extension_line_data(self) -> None:
        """
        Creates a dotted line from the lastest point in the buffer
        (live or archived depending on if live data is active).
        """
        if self._liveData:
            if self.data_buffer.size == 0:
                return
            x_last = self.data_buffer[:, -1]
            y_last = self.data_buffer[:, -1]
        else:
            if self.archive_data_buffer.size == 0:
                return
            x_last = self.archive_data_buffer[:, -1]
            y_last = self.archive_data_buffer[:, -1]

        x_infinity = x_last[0] + APPROX_SECONDS_300_YEARS

        x_line = np.array([x_last[0], x_infinity])
        y_line = np.array([y_last[1], y_last[1]])
        self._extension_line.setData(x=x_line, y=y_line)

    @Slot()
    def remove_extenstion_line(self):
        """Remove the curve's error bar when the curve is deleted."""
        if self._extension_line is None:
            return
        if vb := self._extension_line.getViewBox():
            vb.removeItem(self._extension_line)

    def refresh_extension_line_pen(self) -> None:
        dotted_pen = QPen(self._pen)
        dotted_pen.setStyle(Qt.DotLine)
        self._extension_line.setPen(dotted_pen)

    def initializeArchiveBuffer(self) -> None:
        """
        Initialize the archive data buffer used for this curve.
        """
        self.archive_points_accumulated = 0
        self.archive_data_buffer = np.zeros((2, self._archiveBufferSize), order="f", dtype=float)

    def getArchiveBufferSize(self) -> int:
        """Return the length of the archive buffer"""
        return int(self._archiveBufferSize)

    def setArchiveBufferSize(self, value: int) -> None:
        """Set the length of the archive data buffer and zero it out"""
        if self._archiveBufferSize != int(value):
            self._archiveBufferSize = max(int(value), 2)
            self.initializeArchiveBuffer()

    def resetArchiveBufferSize(self) -> None:
        """Reset the length of the archive buffer back to the default and zero it out"""
        if self._archiveBufferSize != DEFAULT_ARCHIVE_BUFFER_SIZE:
            self._archiveBufferSize = DEFAULT_ARCHIVE_BUFFER_SIZE
            self.initializeArchiveBuffer()

    def set_error_bar(self):
        """Update the data in the ErrorBarItem. Applies log10 to the ErrorBarItem
        based on the curve's log mode.
        """
        x_val = self.error_bar_data[0]

        if self.error_bar.getViewBox() is None:
            self.getViewBox().addItem(self.error_bar)

        # Calculate y-value and range for error bars
        logMode = self.opts["logMode"][1]
        if logMode:
            # If the curve's log mode is enabled, then apply numpy.log10 to all y-values
            with np.errstate(divide="ignore"):
                y_val = np.log10(self.error_bar_data[1])
                bot_val = y_val - np.log10(self.error_bar_data[3])
                top_val = np.log10(self.error_bar_data[4]) - y_val
        else:
            y_val = self.error_bar_data[1]
            bot_val = y_val - self.error_bar_data[3]
            top_val = self.error_bar_data[4] - y_val

        self.error_bar.setData(x=x_val, y=y_val, top=top_val, bottom=bot_val, beam=0.5)

    @Slot()
    def remove_error_bar(self):
        """Remove the curve's error bar when the curve is deleted."""
        if self.error_bar is None:
            return
        if vb := self.error_bar.getViewBox():
            vb.removeItem(self.error_bar)

    def refresh_error_bar_pen(self) -> None:
        solid_pen = QPen(self._pen)
        solid_pen.setStyle(Qt.SolidLine)
        self.error_bar.setData(pen=solid_pen)

    def setLogMode(self, xState: bool, yState: bool) -> None:
        """When log mode is enabled for the respective axis by setting xState or
        yState to True, a mapping according to mapped = np.log10( value ) is applied
        to the data. For negative or zero values, this results in a NaN value.

        Parameters
        ----------
        xState : bool
            Set log mode for the x-axis
        yState : bool
            Set log mode for the y-axis
        """
        super().setLogMode(xState, yState)
        if self.error_bar_data is not None:
            self.set_error_bar()

    @Slot(bool)
    def archiveConnectionStateChanged(self, connected: bool) -> None:
        """Capture the archive channel connection status and emit changes

        Parameters
        ----------
        connected : bool
            The new connection status of the archive channel
        """
        self.arch_connected = connected
        self.archive_channel_connection.emit(connected)

    def channels(self) -> List[PyDMChannel]:
        """Return the list of channels this curve is connected to"""
        return [self.channel, self.archive_channel]

    def min_archiver_x(self):
        """
        Provide the the oldest valid timestamp from the archiver data buffer.

        Returns
        -------
        float
            The timestamp of the oldest data point in the archiver data buffer.
        """
        if self.archive_points_accumulated:
            return self.archive_data_buffer[0, -self.archive_points_accumulated]
        else:
            return self.min_x()

    def max_archiver_x(self):
        """
        Provide the the most recent timestamp from the archiver data buffer.
        This is useful for scaling the x-axis.

        Returns
        -------
        float
            The timestamp of the most recent data point in the archiver data buffer.
        """
        if self.archive_points_accumulated:
            return self.archive_data_buffer[0, -1]
        else:
            return self.min_x()

    def receiveNewValue(self, new_value: float) -> None:
        """Fill incoming live data if requested by user.

        Parameters
        ----------
        new_value : float
            The new y-value to append to the live data buffer
        """
        # Ignore incoming live data depending on user request
        if self._liveData:
            super().receiveNewValue(new_value)

    def setVisible(self, visible: bool) -> None:
        """Propogate visibility changes to extension line and error bar."""
        super().setVisible(visible)
        self._extension_line.setVisible(visible)
        self.error_bar.setVisible(visible)

    def hide(self):
        """Propogate visibility changes to extension line and error bar."""
        super().hide()
        self._extension_line.hide()
        self.error_bar.hide()

    def show(self):
        """Propogate visibility changes to extension line and error bar."""
        super().show()
        self._extension_line.show()
        self.error_bar.show()


class FormulaCurveItem(BasePlotCurveItem):
    """
    FormulaCurveItem is a BasePlotCurve that takes in a formula of curves and evaluates to graph a function.

    To use, instead of typing in a PV channel, this takes in the prefix 'f://' to indicate a function, then
    uses curly braces '{<PV row header>}' to find which curves to use as inputs. Other than that, FormulaCurveItems
    have the capacity to handle basic arithmetic functions and also special functions like log() and trigonometry.

    Finally, when populating its data buffers, it uses the union of the timesteps for each of its input curves, and uses
    last seen data to fill in the gaps when calculating.

    Parameters
    ----------
    formula : str
        The formula that we are graphing
    use_archive_data : bool
        If True, requests will be made to archiver appliance for archived data when
        the plot is zoomed or scrolled to the left.
    pvs: dict[str: BasePlotCurveItem]
        Has all the information for our FormulaCurveItem to evaluate the value at every timestep
    **kws : dict[str: any]
        Additional parameters supported by pyqtgraph.PlotDataItem.
    """

    archive_data_request_signal = Signal(float, float, str)
    archive_data_received_signal = Signal()
    live_channel_connection = Signal(bool)
    archive_channel_connection = Signal(bool)
    formula_invalid_signal = Signal()

    def __init__(
        self,
        formula: str = None,
        pvs: dict = None,
        use_archive_data: Optional[bool] = True,
        liveData: Optional[bool] = True,
        color: Optional[str] = "green",
        plot_style: str = "Line",
        **kws,
    ):
        super(FormulaCurveItem, self).__init__(**kws)
        self.color = color
        self.use_archive_data = use_archive_data
        self.points_accumulated = 0
        self.archive_points_accumulated = 0
        # Start with empty buffers because we don't
        # calculate anything until we try to draw the curve
        self._archiveBufferSize = DEFAULT_ARCHIVE_BUFFER_SIZE
        self._bufferSize = 0
        self.archive_data_buffer = np.zeros((2, 0), order="f", dtype=float)

        self.data_buffer = np.zeros((2, 0), order="f", dtype=float)

        # Have a formula for internal calculations, that the user does not see
        self._formula = formula
        self._trueFormula = self.createTrueFormula()
        self.pvs = pvs if pvs else {}
        self._liveData = liveData
        self.plot_style = plot_style

        self.connected, self.arch_connected = None, None
        self.live_connections, self.arch_connections = {}, {}
        for curve in self.pvs.values():
            self.live_connections[curve] = curve.connected
            self.arch_connections[curve] = curve.arch_connected

            curve.live_channel_connection.connect(self.live_conn_change)
            curve.archive_channel_connection.connect(self.arch_conn_change)
        self.connection_status_check()

    def to_dict(self) -> OrderedDict:
        """Returns an OrderedDict representation with values for all properties needed to recreate this curve."""
        dic_ = OrderedDict(
            [
                ("useArchiveData", self.use_archive_data),
                ("liveData", self.liveData),
                ("plot_style", self.plot_style),
                ("formula", self.formula),
            ]
        )
        curveDict = dict()
        for header, curve in self.pvs.items():
            if isinstance(curve, ArchivePlotCurveItem):
                curveDict[header] = curve.address
            else:
                curveDict[header] = curve.formula
        dic_.update({"curveDict": curveDict})
        dic_.update(super().to_dict())
        return dic_

    @property
    def liveData(self):
        for pv in self.pvs.keys():
            if not self.pvs[pv].liveData:
                return False
        return True

    @liveData.setter
    def liveData(self, get_live: bool):
        if not get_live:
            self._liveData = False
            return
        self._liveData = True

    @property
    def formula(self):
        return self._formula

    @formula.setter
    def formula(self, formula: str):
        self._formula = formula
        self._trueFormula = self.createTrueFormula()

    @property
    def channel(self):
        return None

    def checkFormula(self) -> bool:
        """Make sure that our formula is still valid.
        Namely, all of the input curves need to still exist in the viewer"""
        for pv in self.pvs.keys():
            if not self.pvs[pv].exists:
                logger.warning(pv + " is no longer a valid row name")
                # If one of the rows we rely on is gone, not only are we no longer a valid formula,
                # but all rows that rely on us are also invalid.
                self.exists = False
                return False
        return True

    def createTrueFormula(self) -> str:
        """Convert our human-readable formula to something easier to use for the computer, in the background only"""
        prefix = "f://"
        if not self.formula.startswith(prefix):
            logger.warning("Invalid Formula")
            return None
        formula = self.formula[len(prefix) :]
        # custom function to clean up the formula. First thing replace rows with data entries
        formula = re.sub(r"{(.+?)}", r'pvValues["\g<1>"]', formula)
        formula = re.sub(r"\^", r"**", formula)
        formula = re.sub(r"mean\((.+?)\)", r"mean([\g<1>])", formula)
        # mean() requires a list of values, so just put brackets around the item
        formula = re.sub(r"ln\((.+?)\)", r"log(\g<1>)", formula)
        # ln is more intuitive than log
        return formula

    @Slot(np.ndarray)
    def evaluate(self) -> None:
        """
        Use our formula and input curves to calculate our value at each timestep.
        If one curve updates at a certain timestep and another does not, it uses the previously
        seen data of the second curve, and assumes it is accurate at the current timestep.
        """
        formula = self._trueFormula
        if not formula or not self.checkFormula():
            logger.error("invalid formula")
            self.formula_invalid_signal.emit()
            return
        if not self.pvs:
            # If we are just a constant, then store a straight line from 1970 to ~2200
            # Known Bug: Constants are hidden if the plot's x-axis range is between 30m and 1.5hr
            self.archive_data_buffer = np.array([[0], [eval(self._trueFormula)]])
            self.data_buffer = np.array([[APPROX_SECONDS_300_YEARS], [eval(self._trueFormula)]])
            self.points_accumulated = self.archive_points_accumulated = 1
            return
        if not (self.connected and self.arch_connected):
            return
        pvArchiveData = dict()
        pvLiveData = dict()
        pvIndices = dict()
        pvValues = dict()

        self.archive_data_buffer = np.zeros((2, 0), order="f", dtype=float)
        self.data_buffer = np.zeros((2, 0), order="f", dtype=float)
        # Reset buffers
        self.points_accumulated = 0
        self.archive_points_accumulated = 0
        # Populate new dictionaries, simply for ease of access and readability
        pvIndices = self.set_up_eval(archive=True)
        for pv in self.pvs.keys():
            pvArchiveData[pv] = self.pvs[pv].archive_data_buffer
            pvValues[pv] = pvArchiveData[pv][1][pvIndices[pv] - 1]

        self.archive_data_buffer = self.compute_evaluation(
            formula=formula, pvData=pvArchiveData, pvValues=pvValues, pvIndices=pvIndices, archive=True
        )
        if self.liveData:
            self.points_accumulated = 0
            pvIndices = self.set_up_eval(archive=False)
            pvValues = dict()
            # Do literally the exact same thing for live data
            for pv in self.pvs.keys():
                pvLiveData[pv] = self.pvs[pv].data_buffer
                pvValues[pv] = pvLiveData[pv][1][pvIndices[pv] - 1]
            self.data_buffer = self.compute_evaluation(
                formula=formula, pvData=pvLiveData, pvValues=pvValues, pvIndices=pvIndices, archive=False
            )

    def set_up_eval(self, archive: bool) -> dict:
        """Because we are doing very similar evaluations for Archive and Live Data,
        we are going to set up our data structures such that we can compute our evaluation
        more easily. This function will (generally) be called twice, once with archive = True,
        once with False

        Parameters
        ----------------
        archive: bool
            Whether this is setting up for Archive Data or Live Data"""
        pvIndices = dict()
        for pv in self.pvs.keys():
            pv_current_index = 0
            if archive:
                pv_times = self.pvs[pv].archive_data_buffer[0]
                while pv_current_index < len(pv_times) - 1 and pv_times[pv_current_index] < self.min_archiver_x():
                    pv_current_index += 1
                # Shift starting indices for each row to our minimum
            else:
                pv_times = self.pvs[pv].data_buffer[0]
                while pv_current_index < len(pv_times) - 1 and pv_times[pv_current_index] < self.min_x():
                    pv_current_index += 1
            pvIndices[pv] = pv_current_index
        return pvIndices

    def compute_evaluation(
        self, formula: str, pvData: dict, pvValues: dict, pvIndices: dict, archive: bool
    ) -> np.ndarray:
        """This is where the actual computation takes place. We are going to go through
        the data step by step and calculate our formula at each timestamp available

        Parameters
        ----------------
        formula: str
            The formula to compute

        pvData: dict
            A dictionary containing all of the Archive or Live data for each curve

        pvValues: dict
            The value of each curve at the current timestep. At the start of this function,
            each is set to their respective last seen values when the time is equal to the
            latest start time of all of the curves.

        pvIndices: dict
            A dictionary storing where in each curve's data buffer we are currently at while calculating

        archive: bool
            Whether or not this is computing for the Archive or for Live"""

        current_time = self.min_archiver_x
        output = np.zeros((2, 0), order="f", dtype=float)
        while True:
            if archive:
                self.archive_points_accumulated += 1
            else:
                self.points_accumulated += 1
            minPV = None
            # Find the next x point out of all of our rows.
            # Update only that row's value, use the previous value of other rows for calcs.
            current_time = 0
            min_pv_current_index = 0
            for pv in self.pvs.keys():
                pv_times = pvData[pv][0]
                pv_current_index = pvIndices[pv]
                if minPV is None or pv_times[pv_current_index] < current_time:
                    minPV = pv
                    current_time = pv_times[pv_current_index]
                    min_pv_current_index = pv_current_index

            pvValues[minPV] = pvData[minPV][1][min_pv_current_index]
            try:
                temp = np.array([[current_time], [eval(formula)]])
            except ValueError:
                logger.warning("Evaluate failed (domain errors? unknown function?)")
                temp = np.array([[current_time], [0]])
            output = np.append(output, temp, axis=1)
            pvIndices[minPV] += 1
            # If we are out of data for this row, stop!
            if pvIndices[minPV] >= len(pvData[minPV][0]):
                break
        return output

    @Slot()
    def redrawCurve(self, min_x=None, max_x=None) -> None:
        """
        Redraw the curve with any new data added since the last draw call.
        """
        self.evaluate()
        try:
            x = np.concatenate(
                (
                    self.archive_data_buffer[0, -self.archive_points_accumulated :].astype(float),
                    self.data_buffer[0, -self.points_accumulated :].astype(float),
                )
            )

            y = np.concatenate(
                (
                    self.archive_data_buffer[1, -self.archive_points_accumulated :].astype(float),
                    self.data_buffer[1, -self.points_accumulated :].astype(float),
                )
            )

            self.setData(y=y, x=x)
        except (ZeroDivisionError, OverflowError, TypeError):
            # Solve an issue with pyqtgraph and initial downsampling
            pass

    def connection_status_check(self):
        """Check the connection status of all live and archive curves. Save and
        emit any changes.
        """
        connected = all(self.live_connections.values())
        self.connected = connected
        self.live_channel_connection.emit(self.connected)

        connected = all(self.arch_connections.values())
        self.arch_connected = connected
        self.archive_channel_connection.emit(self.arch_connected)

    @Slot(bool)
    def live_conn_change(self, status: bool) -> None:
        """Capture the live channel connection status of a given curve and
        check connection status

        Parameters
        ----------
        status : bool
            Live connection status for a given curve
        """
        curve = self.sender()
        self.live_connections[curve] = status
        self.connection_status_check()

    @Slot(bool)
    def arch_conn_change(self, status: bool) -> None:
        """Capture the archive channel connection status of a given curve and
        check connection status

        Parameters
        ----------
        status : bool
            Archive connection status for a given curve
        """
        curve = self.sender()
        self.arch_connections[curve] = status
        self.connection_status_check()

    def getBufferSize(self):
        return self._bufferSize

    def initializeArchiveBuffer(self) -> None:
        """
        Initialize the archive data buffer used for this curve.
        """
        self.archive_data_buffer = np.zeros((2, self._archiveBufferSize), order="f", dtype=float)

    def getArchiveBufferSize(self) -> int:
        """Return the length of the archive buffer"""
        return int(self._archiveBufferSize)

    def setArchiveBufferSize(self, value: int) -> None:
        """Set the length of the archive data buffer and zero it out"""
        if self._archiveBufferSize != int(value):
            self._archiveBufferSize = max(int(value), 2)
            self.initializeArchiveBuffer()

    def resetArchiveBufferSize(self) -> None:
        """Reset the length of the archive buffer back to the default and zero it out"""
        if self._archiveBufferSize != DEFAULT_ARCHIVE_BUFFER_SIZE:
            self._archiveBufferSize = DEFAULT_ARCHIVE_BUFFER_SIZE
            self.initializeArchiveBuffer()

    def max_x(self):
        if not self.pvs:
            # We don't want our constants to affect the x axis at all, let them draw as required
            return 0
        maxx = APPROX_SECONDS_300_YEARS
        for curve in self.pvs.keys():
            maxx = min(self.pvs[curve].min_x(), maxx)
        return maxx

    def min_x(self):
        if not self.pvs:
            return APPROX_SECONDS_300_YEARS
        minx = 0
        for curve in self.pvs.keys():
            minx = max(self.pvs[curve].min_x(), minx)
        return minx

    def min_archiver_x(self):
        """
        Provide the the oldest valid timestamp from the archiver data buffer.

        Returns
        -------
        float
            The timestamp of the oldest data point in the archiver data buffer.
        """
        if not self.pvs:
            return APPROX_SECONDS_300_YEARS
        minx = 0
        for curve in self.pvs.keys():
            minx = max(self.pvs[curve].min_archiver_x(), minx)
        return minx

    def max_archiver_x(self):
        """
        Provide the the most recent timestamp from the archiver data buffer.
        This is useful for scaling the x-axis.

        Returns
        -------
        float
            The timestamp of the most recent data point in the archiver data buffer.
        """
        if not self.pvs:
            return 0
        maxx = APPROX_SECONDS_300_YEARS
        for curve in self.pvs.keys():
            maxx = min(self.pvs[curve].min_archiver_x(), maxx)
        return maxx


class PyDMArchiverTimePlot(PyDMTimePlot):
    """
    PyDMArchiverTimePlot is a PyDMTimePlot with support for receiving data from
    the archiver appliance.

    Parameters
    ----------
    parent : QObject, optional
        The parent of this widget.
    init_y_channels : list
        A list of scalar channels to plot vs time.
    background : str
        The background color for the plot.  Accepts any arguments that
        pyqtgraph.mkColor will accept.
    optimized_data_bins : int
        The number of bins of data returned from the archiver when using optimized requests
    request_cooldown : int
        The time, in milliseconds, between requests to the archiver appliance
    cache_data : bool
        Whether curves should retain archive data or fetch new data when the x-axis changes
    show_all : bool
        Shifts the x-axis range to show all data, or stay where the user set the x-axis to
    show_extension_lines : bool
        Show a line extending from the right most point for all curves, defaults to False
    """

    def __init__(
        self,
        parent: Optional[QObject] = None,
        init_y_channels: List[str] = [],
        background: str = "default",
        optimized_data_bins: int = 2000,
        request_cooldown: int = 1000,
        cache_data: bool = True,
        show_all: bool = True,
        show_extension_lines: bool = False,
    ):
        super().__init__(
            parent=parent,
            init_y_channels=init_y_channels,
            plot_by_timestamps=True,
            background=background,
            bottom_axis=DateAxisItem("bottom"),
        )
        self._cache_data = None

        self.optimized_data_bins = optimized_data_bins
        self.request_cooldown = request_cooldown
        self.cache_data = cache_data
        self._show_all = show_all  # Show all plotted data after archiver fetch
        self._show_extension_lines = show_extension_lines

        self._starting_timestamp = time.time()  # The timestamp at which the plot was first rendered
        self._min_x = self._starting_timestamp - DEFAULT_TIME_SPAN
        self._prev_x = self._min_x  # Holds the minimum x-value of the previous update of the plot
        self._archive_request_queued = False
        self.setTimeSpan(DEFAULT_TIME_SPAN)

    @property
    def cache_data(self):
        """Returns if the curves of the plot are caching archive data or
        fetching new archive data on every change to the x-axis"""
        return self._cache_data

    @cache_data.setter
    def cache_data(self, enable: bool):
        """If true, the curves on the plot will keep thier most recently fetched archive data. New
        data will only be fetched when users navigate to an "unseen" section of the plot.
        When false, the curves will fetch new archive data on every change to the x-axis.
        """
        if self._cache_data == enable:
            return
        if enable:
            try:
                self.plotItem.sigXRangeChanged.disconnect(self.updateXAxis)
                self.plotItem.sigXRangeChangedManually.disconnect(self.updateXAxis)
            except TypeError:
                pass
        else:
            self.plotItem.sigXRangeChanged.connect(self.updateXAxis)
            self.plotItem.sigXRangeChangedManually.connect(self.updateXAxis)
        self._cache_data = enable

    @property
    def show_extension_lines(self):
        return self._show_extension_lines

    @show_extension_lines.setter
    def show_extension_lines(self, enable: bool):
        self._show_extension_lines = enable
        for curve in self._curves:
            curve.show_extension_line = enable

    def updateXAxis(self) -> None:
        """Manages the requests to archiver appliance. When the user pans or zooms the x axis to the left,
        a request will be made for backfill data"""
        if not self._curves:
            return

        min_x, max_x = self.plotItem.getAxis("bottom").range  # Get current visible x-axis range
        if min_x == 0:  # Initial render case
            self._initialize_x_axis()
        elif not self._cache_data:
            self._handle_caching_off(min_x, max_x)
        elif not self.plotItem.isAnyXAutoRange():
            self._handle_manual_scrolling_or_zoom(min_x, max_x)

        self._prev_x = min_x

    def _initialize_x_axis(self) -> None:
        """Initializes the x-axis for the first render."""
        self._max_x = time.time()
        self._min_x = self._max_x - DEFAULT_TIME_SPAN
        self._starting_timestamp = self._max_x

        if self.getTimeSpan() != MIN_TIME_SPAN:
            self._min_x -= self.getTimeSpan()
            self._archive_request_queued = True
            self.requestDataFromArchiver()

        blocked = self.plotItem.blockSignals(True)
        self.plotItem.setXRange(self._min_x, self._max_x, padding=0.0, update=False)
        self.plotItem.blockSignals(blocked)

    def _handle_caching_off(self, min_x: float, max_x: float) -> None:
        """Handles the situation when there is no cached data and the user has changed the x-axis range."""
        if min_x != self._min_x or max_x != self._max_x:
            self._min_x = min_x
            self._max_x = max_x
            self.setTimeSpan(max_x - min_x)
            if not self._archive_request_queued:
                self._archive_request_queued = True
                QTimer.singleShot(self.request_cooldown, self.requestDataFromArchiver)

    def _handle_manual_scrolling_or_zoom(self, min_x: float, max_x: float) -> None:
        """Handles scenarios of manual scrolling or zooming when autorange is disabled."""
        max_point = max(curve.max_x() for curve in self._curves)

        if min_x < self._min_x:
            # User scrolled to the left, request archived data
            self._min_x = min_x
            self.setTimeSpan(max_point - min_x)
            if not self._archive_request_queued:
                self._archive_request_queued = True
                QTimer.singleShot(self.request_cooldown, self.requestDataFromArchiver)
        elif max_x >= max_point - 10:
            # Check if we should update the x-axis
            if abs(min_x - self._prev_x) > 15:
                self.setTimeSpan(max_point - min_x)
            else:
                blocked = self.plotItem.blockSignals(True)
                self.plotItem.setXRange(max_point - self.getTimeSpan(), max_point, padding=0.0, update=False)
                self.plotItem.blockSignals(blocked)

    def requestDataFromArchiver(self, min_x: Optional[float] = None, max_x: Optional[float] = None) -> None:
        """
        Make the request to the archiver appliance data plugin for archived data.

        Parameters
        ----------
        min_x : float, optional
           Timestamp representing the start of the time period to fetch archive data from. Defaults
           to the minimum value visible on the plot when omitted.
        max_x : float, optional
           Timestamp representing the end of the time period to fetch archive data from. Defaults
           to the timestamp of the oldest live data point in the buffer if available. If no live points are
           recorded yet, then defaults to the timestamp at which the plot was first rendered.
        """
        req_queued = False
        if min_x is None:
            min_x = self._min_x
        for curve in self._curves:
            processing_command = ""
            if curve.use_archive_data:
                if max_x is None:
                    max_x = curve.min_x()
                if not self._cache_data:
                    max_x = min(max_x, self._max_x)
                requested_seconds = max_x - min_x
                if requested_seconds <= MIN_TIME_SPAN:
                    continue  # Avoids noisy requests when first rendering the plot
                # Max amount of raw data to return before using optimized data
                max_data_request = int(0.80 * self.getArchiveBufferSize())
                if requested_seconds > max_data_request:
                    processing_command = "optimized_" + str(self.optimized_data_bins)
                curve.archive_data_request_signal.emit(min_x, max_x - 1, processing_command)
                req_queued |= True

        if not req_queued:
            self._archive_request_queued = False

    def setAutoScroll(self, enable: bool = False, timespan: float = 60, padding: float = 0.1, refresh_rate: int = 5000):
        """Enable/Disable autoscrolling along the x-axis. This will (un)pause
        the autoscrolling QTimer, which calls the auto_scroll slot when time is up.

        Parameters
        ----------
        enable : bool, optional
            Whether or not to start the autoscroll QTimer, by default False
        timespan : float, optional
            The timespan to set for autoscrolling along the x-axis in seconds, by default 60
        padding : float, optional
            The size of the empty space between the data and the sides of the plot, by default 0.1
        refresh_rate : int, optional
            How often the scroll should occur in milliseconds, by default 5000
        """
        super().setAutoScroll(enable, timespan, padding, refresh_rate)

        self._min_x = min(self._min_x, self.getViewBox().viewRange()[0][0])
        if self._min_x != self._prev_x:
            self.requestDataFromArchiver()
            self._prev_x = self._min_x

    def getArchiveBufferSize(self) -> int:
        """Returns the size of the data buffer used to store archived data"""
        if len(self._curves) == 0:
            return DEFAULT_ARCHIVE_BUFFER_SIZE
        return self._curves[0].getArchiveBufferSize()

    def createCurveItem(self, *args, **kwargs) -> ArchivePlotCurveItem:
        """Create and return a curve item to be plotted"""
        curve_item = ArchivePlotCurveItem(*args, **kwargs)
        curve_item.archive_data_received_signal.connect(self.archive_data_received)
        curve_item.prompt_archive_request.connect(self.requestDataFromArchiver)
        return curve_item

    @Slot()
    def archive_data_received(self):
        """Take any action needed when this plot receives new data from archiver appliance"""
        self._archive_request_queued = False
        if self.auto_scroll_timer.isActive() or not self._show_all:
            return

        max_x = max([curve.max_x() for curve in self._curves])
        # Assure the user sees all data available whenever the request data is returned
        self.plotItem.setXRange(max_x - self.getTimeSpan(), max_x, padding=0.0, update=True)

    def setTimeSpan(self, value):
        """Set the value of the plot's timespan"""
        if value < MIN_TIME_SPAN:  # Less than 5 seconds will break the plot
            return
        self._time_span = value

    def clearCurves(self) -> None:
        """Clear all curves from the plot"""
        for curve in self._curves:
            # Need to clear out any bars from optimized data; only applicable to ArchivePlotCurveItems
            if not isinstance(curve, ArchivePlotCurveItem):
                continue
            vb = curve.error_bar.getViewBox()
            vb.removeItem(curve.error_bar)

        # reset _min_x to let updateXAxis make requests anew
        self._min_x = self._starting_timestamp
        super().clearCurves()

    def getCurves(self) -> List[str]:
        """
        Dump and return the current list of curves and each curve's settings into a list
        of JSON-formatted strings.
        """
        return [json.dumps(curve.to_dict()) for curve in self._curves]

    def setCurves(self, new_list: List[str]) -> None:
        """
        Add a list of curves into the graph.

        Parameters
        ----------
        new_list : list
            A list of JSON-formatted strings, each contains a curve and its
            settings
        """
        try:
            new_list = [json.loads(str(i)) for i in new_list]
        except ValueError as error:
            logger.exception("Error parsing curve json data: {}".format(error))
            return
        self.clearCurves()
        for d in new_list:
            color = d.get("color")
            if color:
                color = QColor(color)
            self.addYChannel(
                d["channel"],
                name=d.get("name"),
                color=color,
                lineStyle=d.get("lineStyle"),
                lineWidth=d.get("lineWidth"),
                symbol=d.get("symbol"),
                symbolSize=d.get("symbolSize"),
                yAxisName=d.get("yAxisName"),
                useArchiveData=d.get("useArchiveData"),
                liveData=d.get("liveData"),
            )

    curves = Property("QStringList", getCurves, setCurves, designable=False)

    def addYChannel(
        self,
        y_channel=None,
        plot_style=None,
        name=None,
        color=None,
        lineStyle=None,
        lineWidth=None,
        symbol=None,
        symbolSize=None,
        barWidth=None,
        upperThreshold=None,
        lowerThreshold=None,
        thresholdColor=None,
        yAxisName=None,
        useArchiveData=False,
        liveData=True,
        show_extension_line=None,
    ) -> ArchivePlotCurveItem:
        """
        Overrides timeplot addYChannel method to be able to pass the liveData flag.
        """
        if show_extension_line is None:
            show_extension_line = self._show_extension_lines

        curve = super().addYChannel(
            y_channel=y_channel,
            plot_style=plot_style,
            name=name,
            color=color,
            lineStyle=lineStyle,
            lineWidth=lineWidth,
            symbol=symbol,
            symbolSize=symbolSize,
            barWidth=barWidth,
            upperThreshold=upperThreshold,
            lowerThreshold=lowerThreshold,
            thresholdColor=thresholdColor,
            yAxisName=yAxisName,
            useArchiveData=useArchiveData,
            liveData=liveData,
            show_extension_line=show_extension_line,
        )
        if not is_qt_designer():
            self.requestDataFromArchiver()

        return curve

    def addFormulaChannel(self, yAxisName: str, **kwargs) -> FormulaCurveItem:
        """Creates a FormulaCurveItem and links it to the given y axis"""
        FormulaCurve = FormulaCurveItem(yAxisName=yAxisName, **kwargs)
        self.plotItem.linkDataToAxis(FormulaCurve, yAxisName)
        return FormulaCurve<|MERGE_RESOLUTION|>--- conflicted
+++ resolved
@@ -65,14 +65,11 @@
     ):
         # Attributes that must exist before super().__init__() call
         self.archive_channel = None
-<<<<<<< HEAD
         self.error_bar = ErrorBarItem()
         self._extension_line = PlotCurveItem()
-
-        super(ArchivePlotCurveItem, self).__init__(**kws)
-=======
+        
         super().__init__(**kws)
->>>>>>> c4651cd3
+
         self.use_archive_data = use_archive_data
         self.archive_points_accumulated = 0
         self._archiveBufferSize = DEFAULT_ARCHIVE_BUFFER_SIZE
