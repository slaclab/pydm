<<<<<<< HEAD
from qtpy.QtCore import QAbstractTableModel, Qt
=======
from qtpy.QtCore import QAbstractTableModel, Qt, QVariant, QModelIndex
>>>>>>> 136ed4a3
from qtpy.QtGui import QBrush
from .baseplot import BasePlotCurveItem


class BasePlotCurvesModel(QAbstractTableModel):
    name_for_symbol = {v: k for k, v in BasePlotCurveItem.symbols.items()}
    name_for_line = {v: k for k, v in BasePlotCurveItem.lines.items()}
    """ This is the data model used by the waveform plot curve editor.
    It basically acts as a go-between for the curves in a plot, and
    QTableView items.
    """

    def __init__(self, plot, parent=None):
        super(BasePlotCurvesModel, self).__init__(parent=parent)
        self._plot = plot
        self._column_names = (
            "Label",
            "Color",
            "Y-Axis Name",
            "Line Style",
            "Line Width",
            "Symbol",
            "Symbol Size",
            "Bar Width",
            "Upper Limit",
            "Lower Limit",
            "Limit Color",
        )

    @property
    def plot(self):
        return self._plot

    @plot.setter
    def plot(self, new_plot):
        self.beginResetModel()
        self._plot = new_plot
        self.endResetModel()

    # QAbstractItemModel Implementation
    def clear(self):
        self.plot.clearCurves()

    def flags(self, index: QModelIndex) -> Qt.ItemFlags:
        """Return flags that determine how users can interact with the items in the table"""
        if not index.isValid():
            return None
        column_name = self._column_names[index.column()]
        if column_name == "Color" or column_name == "Limit Color":
            return Qt.ItemIsSelectable | Qt.ItemIsEnabled
        return Qt.ItemIsSelectable | Qt.ItemIsEnabled | Qt.ItemIsEditable

    def rowCount(self, parent=None):
        if parent is not None and parent.isValid():
            return 0
        return len(self.plot._curves)

    def columnCount(self, parent=None):
        return len(self._column_names)

    def data(self, index, role=Qt.DisplayRole):
        if not index.isValid():
            return None
        if index.row() >= self.rowCount():
            return None
        if index.column() >= self.columnCount():
            return None
        column_name = self._column_names[index.column()]
        curve = self.plot._curves[index.row()]
        if role == Qt.DisplayRole or role == Qt.EditRole:
            return self.get_data(column_name, curve)
        elif role == Qt.BackgroundRole and column_name == "Color":
            return QBrush(curve.color)
        elif role == Qt.BackgroundRole and column_name == "Limit Color":
            return QBrush(curve.threshold_color)
        else:
            return None

    def get_data(self, column_name, curve):
        if column_name == "Label":
            if curve.name() is None:
<<<<<<< HEAD
                return None
=======
                return ""
>>>>>>> 136ed4a3
            return str(curve.name())
        elif column_name == "Y-Axis Name":
            return curve.y_axis_name
        elif column_name == "Color":
            return curve.color_string
        elif column_name == "Limit Color":
            return curve.threshold_color_string
        elif column_name == "Bar Width":
            return curve.bar_width
        elif column_name == "Upper Limit":
            return curve.upper_threshold
        elif column_name == "Lower Limit":
            return curve.lower_threshold
        elif column_name == "Line Style":
            return self.name_for_line[curve.lineStyle]
        elif column_name == "Line Width":
            return int(curve.lineWidth)
        elif column_name == "Symbol":
            return self.name_for_symbol[curve.symbol]
        elif column_name == "Symbol Size":
            return int(curve.symbolSize)

    def setData(self, index, value, role=Qt.EditRole):
        if not index.isValid():
            return False
        if index.row() >= self.rowCount():
            return False
        if index.column() >= self.columnCount():
            return False
        column_name = self._column_names[index.column()]
        curve = self.plot._curves[index.row()]
        if role == Qt.EditRole:
            if value is not None:
                value = value.toString()
            if not self.set_data(column_name, curve, value):
                return False
        else:
            return False
        self.dataChanged.emit(index, index)
        return True

    def set_data(self, column_name, curve, value):
        if column_name == "Label":
            curve.setData(name=str(value))
        elif column_name == "Color":
            curve.color = value
        elif column_name == "Y-Axis Name":
            curve.y_axis_name = str(value)
        elif column_name == "Line Style":
            curve.lineStyle = int(value)
        elif column_name == "Line Width":
            curve.lineWidth = int(value)
        elif column_name == "Symbol":
            if value is None:
                curve.symbol = None
            else:
                curve.symbol = str(value)
        elif column_name == "Symbol Size":
            curve.symbolSize = int(value)
        elif column_name == "Bar Width":
            curve.bar_width = float(value)
        elif column_name == "Upper Limit":
            curve.upper_threshold = float(value)
        elif column_name == "Lower Limit":
            curve.lower_threshold = float(value)
        elif column_name == "Limit Color":
            curve.threshold_color = value
        else:
            return False
        return True

    def headerData(self, section, orientation, role=Qt.DisplayRole):
        if role != Qt.DisplayRole:
            return super(BasePlotCurvesModel, self).headerData(section, orientation, role)
        if orientation == Qt.Horizontal and section < self.columnCount():
            return str(self._column_names[section])
        elif orientation == Qt.Vertical and section < self.rowCount():
            return section

    # End QAbstractItemModel implementation.

    def append(self, name=None, color=None):
        pass

    def removeAtIndex(self, index):
        pass

    def getColumnIndex(self, column_name):
        """Returns the column index of the name. Raises a ValueError if it's not a valid column name"""
        return self._column_names.index(column_name)

    def needsColorDialog(self, index):
        column_name = self._column_names[index.column()]
        if column_name == "Color" or column_name == "Limit Color":
            return True
        return False<|MERGE_RESOLUTION|>--- conflicted
+++ resolved
@@ -1,8 +1,4 @@
-<<<<<<< HEAD
-from qtpy.QtCore import QAbstractTableModel, Qt
-=======
-from qtpy.QtCore import QAbstractTableModel, Qt, QVariant, QModelIndex
->>>>>>> 136ed4a3
+from qtpy.QtCore import QAbstractTableModel, Qt, QModelIndex
 from qtpy.QtGui import QBrush
 from .baseplot import BasePlotCurveItem
 
@@ -84,11 +80,7 @@
     def get_data(self, column_name, curve):
         if column_name == "Label":
             if curve.name() is None:
-<<<<<<< HEAD
-                return None
-=======
                 return ""
->>>>>>> 136ed4a3
             return str(curve.name())
         elif column_name == "Y-Axis Name":
             return curve.y_axis_name
