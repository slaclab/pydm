from ..PyQt.QtGui import QDialog, QVBoxLayout, QHBoxLayout, QTableView, QAbstractItemView, QSpacerItem, QSizePolicy, QDialogButtonBox, QPushButton, QItemSelection, QComboBox, QStyledItemDelegate, QColorDialog
from ..PyQt.QtCore import Qt, pyqtSlot, QModelIndex
from ..PyQt.QtDesigner import QDesignerFormWindowInterface
from .waveformplot_table_model import PyDMWaveformPlotCurvesModel
from .waveformplot import WaveformCurveItem
from collections import OrderedDict

class WaveformPlotCurveEditorDialog(QDialog):
    """WaveformPlotCurveEditorDialog is a QDialog that is used in Qt Designer to
    edit the properties of the curves in a waveform plot.  This dialog is shown
    when you double-click the plot, or when you right click it and choose 'edit curves'.
    
    This thing is mostly just a wrapper for a table view, with a couple buttons to add and
    remove curves, and a button to save the changes.
    """
    def __init__(self, plot, parent=None):
        super(WaveformPlotCurveEditorDialog, self).__init__(parent)
        self.plot = plot
        self.setup_ui()
        self.column_names = ("Y Channel", "X Channel", "Label", "Color", "Connect Points", "Data Point Symbol")
        self.table_model = PyDMWaveformPlotCurvesModel(self.plot)
        self.table_view.setModel(self.table_model)
        self.table_model.plot = plot
        #self.table_view.resizeColumnsToContents()
        self.add_button.clicked.connect(self.addCurve)
        self.remove_button.clicked.connect(self.removeSelectedCurve)
        self.remove_button.setEnabled(False)
        symbol_delegate = SymbolColumnDelegate(self)
        self.table_view.setItemDelegateForColumn(4, symbol_delegate)
        color_delegate = ColorColumnDelegate(self)
        self.table_view.setItemDelegateForColumn(3, color_delegate)
        self.table_view.selectionModel().selectionChanged.connect(self.handleSelectionChange)
        self.table_view.doubleClicked.connect(self.handleDoubleClick)
        
    def setup_ui(self):
        self.resize(800, 300)
        self.vertical_layout = QVBoxLayout(self)
        self.table_view = QTableView(self)
        self.table_view.setEditTriggers(QAbstractItemView.DoubleClicked)
        self.table_view.setProperty("showDropIndicator", False)
        self.table_view.setDragDropOverwriteMode(False)
        self.table_view.setSelectionMode(QAbstractItemView.SingleSelection)
        self.table_view.setSelectionBehavior(QAbstractItemView.SelectRows)
        self.table_view.setSortingEnabled(False)
        self.table_view.horizontalHeader().setStretchLastSection(True)
        self.table_view.verticalHeader().setVisible(False)
        self.table_view.setColumnWidth(0, 160)
        self.table_view.setColumnWidth(1, 160)
        self.table_view.setColumnWidth(2, 160)
        self.table_view.setColumnWidth(3, 20)
        self.vertical_layout.addWidget(self.table_view)
        self.add_remove_layout = QHBoxLayout()
        spacer = QSpacerItem(40, 20, QSizePolicy.Expanding, QSizePolicy.Minimum)
        self.add_remove_layout.addItem(spacer)
        self.add_button = QPushButton("Add Curve", self)
        self.add_remove_layout.addWidget(self.add_button)
        self.remove_button = QPushButton("Remove Curve", self)
        self.add_remove_layout.addWidget(self.remove_button)
        self.vertical_layout.addLayout(self.add_remove_layout)
        self.button_box = QDialogButtonBox(self)
        self.button_box.setOrientation(Qt.Horizontal)
        self.button_box.addButton("Done", QDialogButtonBox.AcceptRole)
        self.vertical_layout.addWidget(self.button_box)
        self.button_box.accepted.connect(self.saveChanges)
        self.button_box.rejected.connect(self.reject)
        self.setWindowTitle("Waveform Curve Editor")
    
    @pyqtSlot()
    def addCurve(self):
        self.table_model.append()
    
    @pyqtSlot()
    def removeSelectedCurve(self):
        self.table_model.removeAtIndex(self.table_view.currentIndex())
        
    @pyqtSlot(QItemSelection, QItemSelection)
    def handleSelectionChange(self, selected, deselected):
        self.remove_button.setEnabled(self.table_view.selectionModel().hasSelection())
    
    @pyqtSlot(QModelIndex)
    def handleDoubleClick(self, index):
        if self.table_model.needsColorDialog(index):
            #The table model returns a QBrush for BackgroundRole, not a QColor.
            init_color = self.table_model.data(index, Qt.BackgroundRole).color()
            color = QColorDialog.getColor(init_color, self)
            if color.isValid():
                self.table_model.setData(index, color, role=Qt.EditRole)
    
    @pyqtSlot()
    def saveChanges(self):
        formWindow = QDesignerFormWindowInterface.findFormWindow(self.plot)
        if formWindow:
            formWindow.cursor().setProperty("curves", self.plot.curves)
        self.accept()

class ColorColumnDelegate(QStyledItemDelegate):
<<<<<<< HEAD
    """The ColorColumnDelegate is an item delegate that is installed on the
    color column of the table view.  Its only job is to ensure that the default
    editor widget (a line edit) isn't displayed for items in the color column."""
=======
>>>>>>> b4a34f99
    def createEditor(self, parent, option, index):
        return None
    
class SymbolColumnDelegate(QStyledItemDelegate):
<<<<<<< HEAD
    """SymbolColumnDelegate draws a QComboBox in the Symbol column, so that users
    can pick the symbol they want to display from a list, instead of needing to
    remember the PyQtGraph character codes."""
=======
>>>>>>> b4a34f99
    #reverse_symbols = {v: k for k, v in WaveformCurveItem.symbols.items()}
    def createEditor(self, parent, option, index):
        editor = QComboBox(parent)
        editor.addItems(WaveformCurveItem.symbols.keys())
        return editor
    
    def setEditorData(self, editor, index):
        val = str(index.model().data(index, Qt.EditRole))
        editor.setCurrentText(val)
    
    def setModelData(self, editor, model, index):
        val = WaveformCurveItem.symbols[editor.currentText()]
        model.setData(index, val, Qt.EditRole)
    
    def updateEditorGeometry(self, editor, option, index):
        editor.setGeometry(option.rect)<|MERGE_RESOLUTION|>--- conflicted
+++ resolved
@@ -94,23 +94,16 @@
         self.accept()
 
 class ColorColumnDelegate(QStyledItemDelegate):
-<<<<<<< HEAD
     """The ColorColumnDelegate is an item delegate that is installed on the
     color column of the table view.  Its only job is to ensure that the default
     editor widget (a line edit) isn't displayed for items in the color column."""
-=======
->>>>>>> b4a34f99
     def createEditor(self, parent, option, index):
         return None
     
 class SymbolColumnDelegate(QStyledItemDelegate):
-<<<<<<< HEAD
     """SymbolColumnDelegate draws a QComboBox in the Symbol column, so that users
     can pick the symbol they want to display from a list, instead of needing to
     remember the PyQtGraph character codes."""
-=======
->>>>>>> b4a34f99
-    #reverse_symbols = {v: k for k, v in WaveformCurveItem.symbols.items()}
     def createEditor(self, parent, option, index):
         editor = QComboBox(parent)
         editor.addItems(WaveformCurveItem.symbols.keys())
