--- conflicted
+++ resolved
@@ -1,12 +1,8 @@
 import functools
 import json
 import warnings
-<<<<<<< HEAD
 import numpy as np
-
-=======
 import weakref
->>>>>>> 991b6deb
 from abc import abstractmethod
 from qtpy.QtGui import QColor, QFont, QBrush
 from qtpy.QtCore import Signal, Slot, Property, QTimer, Qt, QEvent, QObject, QRect, QPointF
