from qtpy.QtWidgets import QDoubleSpinBox, QApplication, QLineEdit
from qtpy.QtCore import Property, Qt
from .base import PyDMWritableWidget, TextFormatter, PostParentClassInitSetup


class PyDMSpinbox(QDoubleSpinBox, TextFormatter, PyDMWritableWidget):
    """
    A QDoubleSpinBox with support for Channels and more from PyDM.

    Parameters
    ----------
    parent : QWidget
        The parent widget for the Label
    init_channel : str, optional
        The channel to be used by the widget.
    """

    def __init__(self, parent=None, init_channel=None):
        QDoubleSpinBox.__init__(self, parent)
        PyDMWritableWidget.__init__(self, init_channel=init_channel)
        self.valueBeingSet = False
        self.setEnabled(False)
        self._alarm_sensitive_border = False
        self._show_step_exponent = True
        self._write_on_press = False
        self._user_defined_limits = False
        self._user_minimum = 0
        self._user_maximum = 0
        self.step_exponent = 0
        self.setDecimals(0)
        self.app = QApplication.instance()
        self.setAccelerated(True)

        # install an event filter on the QDoubleSpinBox's children
        # in order to catch the click events
        child = self.findChild(QLineEdit)
        child.installEventFilter(self)

<<<<<<< HEAD
    # On pyside6, we need to expilcity call pydm's base class's eventFilter() call or events
    # will not propagate to the parent classes properly.
    def eventFilter(self, obj, event):
        return PyDMWritableWidget.eventFilter(self, obj, event)
=======
        # Execute setup calls that must be done here in the widget class's __init__,
        # and after it's parent __init__ calls have completed.
        # (so we can avoid pyside6 throwing an error, see func def for more info)
        PostParentClassInitSetup(self)
>>>>>>> 6b2bb1c6

    def stepBy(self, step):
        """
        Method triggered whenever user triggers a step. If the writeOnPress property
        is enabled, the updated value will be sent.

        Parameters
        ----------
        step: int
        """
        super().stepBy(step)
        if self._write_on_press:
            self.send_value()

    def keyPressEvent(self, ev):
        """
        Method invoked when a key press event happens on the QDoubleSpinBox.

        For PyDMSpinBox we are interested on the Keypress events for:
            - CTRL + Left/Right : Increase or Decrease the step exponent;
            - Up / Down : Add or Remove `singleStep` units to the value;
            - PageUp / PageDown : Add or Remove 10 times `singleStep` units
              to the value;
            - Return or Enter : Send the value to the channel using the
              `send_value_signal`.

        Parameters
        ----------
        ev : QEvent
        """
        ctrl_hold = self.app.queryKeyboardModifiers() == Qt.ControlModifier
        if ctrl_hold and (ev.key() in (Qt.Key_Left, Qt.Key_Right)):
            self.step_exponent += 1 if ev.key() == Qt.Key_Left else -1
            self.step_exponent = max(-self.decimals(), self.step_exponent)
            self.update_step_size()

        elif ev.key() in (Qt.Key_Return, Qt.Key_Enter):
            self.send_value()

        else:
            super().keyPressEvent(ev)

    def widget_ctx_menu(self):
        """
        Fetch the Widget specific context menu which will be populated with additional tools by `assemble_tools_menu`.

        Returns
        -------
        QMenu or None
            If the return of this method is None a new QMenu will be created by `assemble_tools_menu`.
        """

        def toggle_step():
            self.showStepExponent = not self.showStepExponent

        def toggle_write():
            self.writeOnPress = not self.writeOnPress

        menu = self.lineEdit().createStandardContextMenu()
        menu.addSeparator()
        ac = menu.addAction("Toggle Show Step Size")
        ac.triggered.connect(toggle_step)

        ac_write = menu.addAction("Toggle Write On Press")
        ac_write.triggered.connect(toggle_write)

        return menu

    def update_step_size(self):
        """
        Update the Single Step size on the QDoubleSpinBox.
        """
        self.setSingleStep(10**self.step_exponent)
        self.update_format_string()

    def update_format_string(self):
        """
        Reconstruct the format string to be used when representing the
        output value.

        Returns
        -------
        None
        """
        if self._show_units:
            units = " {}".format(self._unit)
        else:
            units = ""

        if self._show_step_exponent:
            self.setSuffix("{0} Step: 1E{1}".format(units, self.step_exponent))
            self.lineEdit().setToolTip("")
        else:
            self.setSuffix(units)
            self.lineEdit().setToolTip("Step: 1E{0:+d}".format(self.step_exponent))

    def value_changed(self, new_val):
        """
        Callback invoked when the Channel value is changed.

        Parameters
        ----------
        new_val : int or float
            The new value from the channel.
        """
        if new_val is None:
            # SpinBox is unable to work with None and
            # but sometimes it can arrive as an initial value
            return
        super().value_changed(new_val)
        self.valueBeingSet = True
        self.setValue(new_val)
        self.valueBeingSet = False

    def send_value(self):
        """
        Method invoked to send the current value on the QDoubleSpinBox to
        the channel using the `send_value_signal`.
        """
        value = QDoubleSpinBox.value(self)
        if not self.valueBeingSet:
            self.send_value_signal[float].emit(value)

    @Property(bool)
    def userDefinedLimits(self) -> bool:
        """
        True if the range of the spinbox should be set based on user-defined limits, False if
        it should be set based on the limits received from the channel

        Returns
        -------
        bool
        """
        return self._user_defined_limits

    @userDefinedLimits.setter
    def userDefinedLimits(self, user_defined_limits: bool) -> None:
        """
        Whether or not to set the range of the spinbox based on user-defined limits. Will also reset
        the range of the spinbox in case this is called while the application is running to ensure it matches
        what the user requested.

        Parameters
        ----------
        user_defined_limits : bool
        """
        self._user_defined_limits = user_defined_limits
        self.reset_limits()

    @Property(float)
    def userMinimum(self) -> float:
        """
        Lower user-defined limit value

        Returns
        -------
        float
        """
        return self._user_minimum

    @userMinimum.setter
    def userMinimum(self, new_min: float) -> None:
        """
        Set the Lower user-defined limit value, updates the range of the spinbox if needed

        Parameters
        ----------
        new_min : float
        """
        self._user_minimum = new_min
        self.reset_limits()

    @Property(float)
    def userMaximum(self) -> float:
        """
        Upper user-defined limit value

        Returns
        -------
        float
        """
        return self._user_maximum

    @userMaximum.setter
    def userMaximum(self, new_max: float) -> None:
        """
        Set the upper user-defined limit value, updates the range of the spinbox if needed

        Parameters
        ----------
        new_max : float
        """
        self._user_maximum = new_max
        self.reset_limits()

    def reset_limits(self) -> None:
        """
        Will reset the lower and upper limits to either the ones set by the user, or the ones from the
        channel depending on the current state of userDefinedLimits(). If a None value would be set,
        do not attempt the update.
        """
        if self.userDefinedLimits:
            if self.userMinimum is None or self.userMaximum is None:
                return
            self.setMinimum(self.userMinimum)
            self.setMaximum(self.userMaximum)
        else:
            if self._lower_ctrl_limit is None or self._upper_ctrl_limit is None:
                return
            self.setMinimum(self._lower_ctrl_limit)
            self.setMaximum(self._upper_ctrl_limit)

    def ctrl_limit_changed(self, which, new_limit):
        """
        Callback invoked when the Channel receives new control limit
        values.

        Parameters
        ----------
        which : str
            Which control limit was changed. "UPPER" or "LOWER"
        new_limit : float
            New value for the control limit
        """
        super().ctrl_limit_changed(which, new_limit)
        if not self.userDefinedLimits:
            if which == "UPPER":
                self.setMaximum(new_limit)
            else:
                self.setMinimum(new_limit)

    def precision_changed(self, new_precision):
        """
        Callback invoked when the Channel has new precision value.
        This callback also triggers an update_format_string call so the
        new precision value is considered.

        Parameters
        ----------
        new_precison : int or float
            The new precision value
        """
        super().precision_changed(new_precision)
        self.setDecimals(self.precision)

    @Property(int)
    def precision(self):
        if self.precisionFromPV:
            return self._prec
        else:
            return self._user_prec

    @precision.setter
    def precision(self, new_prec):
        if self.precisionFromPV:
            return
        if new_prec and self._user_prec != int(new_prec) and new_prec >= 0:
            self._user_prec = int(new_prec)
            self.value_changed(self.value)
            self.setDecimals(new_prec)

    @Property(bool)
    def showStepExponent(self):
        """
        Whether to show or not the step exponent

        Returns
        -------
        bool
        """
        return self._show_step_exponent

    @showStepExponent.setter
    def showStepExponent(self, val):
        """
        Whether to show or not the step exponent

        Parameters
        ----------
        val : bool
        """
        self._show_step_exponent = val
        self.update_format_string()

    @Property(bool)
    def writeOnPress(self):
        """
        Whether to write value on key press

        Returns
        -------
        bool
        """
        return self._write_on_press

    @writeOnPress.setter
    def writeOnPress(self, val):
        """
        Whether value to write on key press.

        Parameters
        ----------
        val : bool
        """
        self._write_on_press = val<|MERGE_RESOLUTION|>--- conflicted
+++ resolved
@@ -36,17 +36,15 @@
         child = self.findChild(QLineEdit)
         child.installEventFilter(self)
 
-<<<<<<< HEAD
+        # Execute setup calls that must be done here in the widget class's __init__,
+        # and after it's parent __init__ calls have completed.
+        # (so we can avoid pyside6 throwing an error, see func def for more info)
+        PostParentClassInitSetup(self)
+
     # On pyside6, we need to expilcity call pydm's base class's eventFilter() call or events
     # will not propagate to the parent classes properly.
     def eventFilter(self, obj, event):
         return PyDMWritableWidget.eventFilter(self, obj, event)
-=======
-        # Execute setup calls that must be done here in the widget class's __init__,
-        # and after it's parent __init__ calls have completed.
-        # (so we can avoid pyside6 throwing an error, see func def for more info)
-        PostParentClassInitSetup(self)
->>>>>>> 6b2bb1c6
 
     def stepBy(self, step):
         """
