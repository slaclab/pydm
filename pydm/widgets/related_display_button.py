<<<<<<< HEAD
=======
import copy
import os
>>>>>>> 27b957bc
import logging
import warnings
from functools import partial

<<<<<<< HEAD
from qtpy.QtCore import Slot, Property, Qt, QSize, QPoint
from qtpy.QtGui import QCursor, QIcon
from qtpy.QtWidgets import QPushButton, QMenu, QAction
=======
from qtpy.QtWidgets import QPushButton, QMenu, QAction
from qtpy.QtGui import QCursor, QIcon
from qtpy.QtCore import Slot, Property, Qt, QSize, QPoint
>>>>>>> 27b957bc

from .base import PyDMPrimitiveWidget
from ..utilities import IconFont, find_file, is_pydm_app
from ..utilities.macro import parse_macro_string
from ..display import (load_file, ScreenTarget)


logger = logging.getLogger(__name__)


class PyDMRelatedDisplayButton(QPushButton, PyDMPrimitiveWidget):
    """
    A QPushButton capable of opening a new Display at the same of at a
    new window.

    Parameters
    ----------
    init_channel : str, optional
        The channel to be used by the widget.

    filename : str, optional
        The file to be opened
    """
    # Constants for determining where to open the display.
    EXISTING_WINDOW = 0
    NEW_WINDOW = 1

    def __init__(self, parent=None, filename=None):
        QPushButton.__init__(self, parent)
        PyDMPrimitiveWidget.__init__(self)
        self.mouseReleaseEvent = self.push_button_release_event
        self.setContextMenuPolicy(Qt.CustomContextMenu)
        self.customContextMenuRequested.connect(self.show_context_menu)

        self.iconFont = IconFont()
        self._icon = self.iconFont.icon("file")
        self.setIconSize(QSize(16, 16))
        self.setIcon(self._icon)

        self._filenames = [filename] if filename is not None else []
        self._titles = []
        self._macros = []
        self.num_additional_items = 0
        self._shift_key_was_down = False
        self.setCursor(QCursor(self._icon.pixmap(16, 16)))
        self._display_menu_items = None
        self._display_filename = ""
        self._macro_string = None
        self._open_in_new_window = False
        self.open_in_new_window_action = QAction("Open in New Window", self)
        self.open_in_new_window_action.triggered.connect(
            partial(self.open_display, target=self.NEW_WINDOW))
        self._show_icon = True
        self._menu_needs_rebuild = True

    @Property('QStringList')
    def filenames(self):
        return self._filenames

    @filenames.setter
    def filenames(self, val):
        self._filenames = val
        self._menu_needs_rebuild = True

    @Property('QStringList')
    def titles(self):
        return self._titles

    @titles.setter
    def titles(self, val):
        self._titles = val
        self._menu_needs_rebuild = True

    def _rebuild_menu(self):
        if not any(self._filenames):
            self._filenames = []
        if not any(self._titles):
            self._titles = []
        if len(self._filenames) == 0:
            self.setEnabled(False)
        if len(self._filenames) <= 1:
            self.setMenu(None)
            self._menu_needs_rebuild = False
            return
        menu = QMenu(self)
        for i, filename in enumerate(self._filenames):
            if i >= len(self._titles):
                title = filename
            else:
                title = self._titles[i]
            action = menu.addAction(title)
            macros = ""
            if i < len(self._macros):
                macros = self._macros[i]
            action.triggered.connect(
                partial(self.open_display, filename, macros, target=None))
        self.setMenu(menu)
        self._menu_needs_rebuild = False

    @Property(bool)
    def showIcon(self):
        """
        Whether or not we should show the selected Icon.

        Returns
        -------
        bool
        """
        return self._show_icon

    @showIcon.setter
    def showIcon(self, value):
        """
        Whether or not we should show the selected Icon.

        Parameters
        ----------
        value : bool
        """
        if self._show_icon != value:
            self._show_icon = value

            if self._show_icon:
                self.setIcon(self._icon)
            else:
                self._icon = self.icon()
                self.setIcon(QIcon())

    @Property(str, designable=False)
    def displayFilename(self):
        """
        DEPRECATED: use the 'filenames' property.
        This property simply returns the first filename from the 'filenames'
        property.
        The filename to open

        Returns
        -------
        str
        """
        if len(self.filenames) == 0:
            return ""
        return self.filenames[0]

    @displayFilename.setter
    def displayFilename(self, value):
        """
        DEPRECATED: use the 'filenames' property.
        Any value set to this property is appended to the 'filenames'
        property, then 'displayFilename' is cleared.

        Parameters
        ----------
        value : str
        """
        warnings.warn(
            "'PyDMRelatedDisplayButton.displayFilename' is deprecated, "
            "use 'PyDMRelatedDisplayButton.filenames' instead.")
        if value:
            self._filenames.insert(0, str(value))
        self._display_filename = ""

    @Property('QStringList')
    def macros(self):
        """
        The macro substitutions to use when launching the display, in JSON object format.

        Returns
        -------
        list of str
        """
        return self._macros

    @macros.setter
    def macros(self, new_macros):
        """
        The macro substitutions to use when launching the display, in JSON object format.

        Parameters
        ----------
        new_macros : list of str
        """
        # Handle the deprecated form of macros where it was a single string.
        if isinstance(new_macros, str):
            new_macros = [new_macros]
        self._macros = new_macros

    @Property(bool)
    def openInNewWindow(self):
        """
        If true, the button will open the display in a new window, rather than in the existing window.

        Returns
        -------
        bool
        """
        return self._open_in_new_window

    @openInNewWindow.setter
    def openInNewWindow(self, open_in_new):
        """
        If true, the button will open the display in a new window, rather than in the existing window.

        Parameters
        ----------
        open_in_new : bool
        """
        self._open_in_new_window = open_in_new

    def mousePressEvent(self, event):
        if self._menu_needs_rebuild:
            self._rebuild_menu()
        if event.button() == Qt.LeftButton and event.modifiers() == Qt.ShiftModifier:
            self._shift_key_was_down = True
        else:
            self._shift_key_was_down = False
        super(PyDMRelatedDisplayButton, self).mousePressEvent(event)

    def push_button_release_event(self, mouse_event):
        """
        Opens the related display given by `filename`.
        If the Shift Key is hold it will open in a new window.

        Called when a mouse button is released. A widget receives mouse
        release events when it has received the corresponding mouse press
        event. This means that if the user presses the mouse inside your
        widget, then drags the mouse somewhere else before releasing the
        mouse button, your widget receives the release event.

        Parameters
        ----------
        mouse_event : QMouseEvent

        """
        if mouse_event.button() != Qt.LeftButton:
            return super(PyDMRelatedDisplayButton, self).mouseReleaseEvent(
                mouse_event)
        if self.menu() is not None:
            return super(PyDMRelatedDisplayButton, self).mouseReleaseEvent(
                mouse_event)
        if len(self.filenames) == 0:
            return
        try:
            macros = ""
            if len(self.macros) > 0:
                macros = self.macros[0]
            self.open_display(self.filenames[0], macros)
        except Exception as ex:
            logger.exception("Failed to open display.")
            pass
        finally:
            super(PyDMRelatedDisplayButton, self).mouseReleaseEvent(
                mouse_event)

    @Slot()
    def open_display(self, filename, macro_string="", target=None):
        """
        Open the configured `filename` with the given `target`.

        Parameters
        ----------
        target : int
            PyDMRelatedDisplayButton.EXISTING_WINDOW or 0 will open the
            file on the same window. PyDMRelatedDisplayButton.NEW_WINDOW
            or 1 will result on a new process.
        """
        # Check for None and ""
        if not filename:
            return

<<<<<<< HEAD
        macros = parse_macro_string(macro_string)
        base_macros = find_base_macros(self)
        merged_macros = base_macros.copy()
        merged_macros.update(macros)

=======
        parent_display = self.find_parent_display()
        base_path = ""
        macros = {}
        if parent_display:
            base_path = os.path.dirname(parent_display.loaded_file())
            macros = copy.copy(parent_display.macros())

        fname = find_file(filename, base_path=base_path)
        widget_macros = parse_macro_string(macro_string)
        macros.update(widget_macros)

        screen_target = None
>>>>>>> 27b957bc
        if self._shift_key_was_down:
            target = self.NEW_WINDOW
            screen_target = ScreenTarget.NEW_PROCESS
        if target is None:
            if self._open_in_new_window:
                target = self.NEW_WINDOW
                screen_target = ScreenTarget.NEW_PROCESS
            else:
                target = self.EXISTING_WINDOW
                screen_target = None

        if is_pydm_app():
            if target == self.NEW_WINDOW:
                load_file(fname, macros=macros, target=screen_target)
            else:
                self.window().open(fname, macros=macros)
        else:
            w = load_file(fname, macros=macros, target=ScreenTarget.DIALOG)


    def context_menu(self):
        try:
            menu = super(PyDMRelatedDisplayButton, self).context_menu()
        except:
            menu = QMenu(self)
        if len(menu.findChildren(QAction)) > 0:
            menu.addSeparator()
        menu.addAction(self.open_in_new_window_action)
        return menu

    @Slot(QPoint)
    def show_context_menu(self, pos):
        menu = self.context_menu()
        menu.exec_(self.mapToGlobal(pos))<|MERGE_RESOLUTION|>--- conflicted
+++ resolved
@@ -1,21 +1,12 @@
-<<<<<<< HEAD
-=======
 import copy
 import os
->>>>>>> 27b957bc
 import logging
 import warnings
 from functools import partial
 
-<<<<<<< HEAD
-from qtpy.QtCore import Slot, Property, Qt, QSize, QPoint
-from qtpy.QtGui import QCursor, QIcon
-from qtpy.QtWidgets import QPushButton, QMenu, QAction
-=======
 from qtpy.QtWidgets import QPushButton, QMenu, QAction
 from qtpy.QtGui import QCursor, QIcon
 from qtpy.QtCore import Slot, Property, Qt, QSize, QPoint
->>>>>>> 27b957bc
 
 from .base import PyDMPrimitiveWidget
 from ..utilities import IconFont, find_file, is_pydm_app
@@ -286,13 +277,6 @@
         if not filename:
             return
 
-<<<<<<< HEAD
-        macros = parse_macro_string(macro_string)
-        base_macros = find_base_macros(self)
-        merged_macros = base_macros.copy()
-        merged_macros.update(macros)
-
-=======
         parent_display = self.find_parent_display()
         base_path = ""
         macros = {}
@@ -305,7 +289,7 @@
         macros.update(widget_macros)
 
         screen_target = None
->>>>>>> 27b957bc
+
         if self._shift_key_was_down:
             target = self.NEW_WINDOW
             screen_target = ScreenTarget.NEW_PROCESS
