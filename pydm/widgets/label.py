from .base import PyDMWidget, TextFormatter, str_types
from qtpy.QtWidgets import QLabel, QApplication
from qtpy.QtCore import Qt, Property
from .display_format import DisplayFormat, parse_value_for_display
from pydm.utilities import is_pydm_app, is_qt_designer
from pydm import config
from pydm.widgets.base import only_if_channel_set
from ..utilities import ACTIVE_QT_WRAPPER, QtWrapperTypes

_labelRuleProperties = {"Text": ["value_changed", str]}


<<<<<<< HEAD
class PyDMLabel(QLabel, TextFormatter, PyDMWidget, DisplayFormat):
=======
class PyDMLabel(QLabel, TextFormatter, PyDMWidget, new_properties=_labelRuleProperties):
>>>>>>> 0f0d71dc
    """
    A QLabel with support for setting the text via a PyDM Channel, or
    through the PyDM Rules system.

    .. note::
        If a PyDMLabel is configured to use a Channel, and also with a rule which changes the 'Text' property,
        the behavior is undefined.  Use either
        the Channel *or* a text rule, but not both.

    Parameters
    ----------
    parent : QWidget
        The parent widget for the Label
    init_channel : str, optional
        The channel to be used by the widget.
    """

<<<<<<< HEAD
    new_properties = _labelRuleProperties

    Q_ENUMS(DisplayFormat)
=======
    if ACTIVE_QT_WRAPPER == QtWrapperTypes.PYQT5:
        from PyQt5.QtCore import Q_ENUM

        Q_ENUM(DisplayFormat)

>>>>>>> 0f0d71dc
    DisplayFormat = DisplayFormat

    # Make enum definitions known to this class
    Default = DisplayFormat.Default
    String = DisplayFormat.String
    Decimal = DisplayFormat.Decimal
    Exponential = DisplayFormat.Exponential
    Hex = DisplayFormat.Hex
    Binary = DisplayFormat.Binary

    def __init__(self, parent=None, init_channel=None):
        QLabel.__init__(self, parent)
        PyDMWidget.__init__(self, init_channel=init_channel)
        self.app = QApplication.instance()
        self.setTextFormat(Qt.PlainText)
        self.setTextInteractionFlags(Qt.NoTextInteraction)
        self.setText("######")
        self._display_format_type = self.DisplayFormat.Default
        self._string_encoding = "utf_8"
        self._enable_rich_text = False
        if is_pydm_app():
            self._string_encoding = self.app.get_string_encoding()

    @Property(bool)
    def enableRichText(self):
        return self._enable_rich_text

    @enableRichText.setter
    def enableRichText(self, new_value):
        if self._enable_rich_text == new_value:
            return
        self._enable_rich_text = new_value

        if self._enable_rich_text:
            self.setTextFormat(Qt.RichText)
        else:
            self.setTextFormat(Qt.PlainText)

    @Property(DisplayFormat)
    def displayFormat(self):
        """
        displayFormat property.

        :getter: Returns the displayFormat
        :setter: Sets the displayFormat
        :type: int
        """
        return self._display_format_type

    @displayFormat.setter
    def displayFormat(self, new_type):
        if self._display_format_type == new_type:
            return
        self._display_format_type = new_type
        if not is_qt_designer() or config.DESIGNER_ONLINE:
            # Trigger the update of display format
            self.value_changed(self.value)

    def value_changed(self, new_value):
        """
        Callback invoked when the Channel value is changed.
        Sets the value of new_value accordingly at the Label.

        Parameters
        ----------
        new_value : str, int, float, bool or np.ndarray
            The new value from the channel. The type depends on the channel.
        """
        super(PyDMLabel, self).value_changed(new_value)
        new_value = parse_value_for_display(
            value=new_value,
            precision=self.precision,
            display_format_type=self._display_format_type,
            string_encoding=self._string_encoding,
            widget=self,
        )
        # If the value is a string, just display it as-is, no formatting
        # needed.
        if isinstance(new_value, str_types):
            if self._show_units and self._unit != "":
                new_value = "{} {}".format(new_value, self._unit)
            self.setText(new_value)
            return
        # If the value is an enum, display the appropriate enum string for
        # the value.
        if self.enum_strings is not None and isinstance(new_value, int):
            try:
                self.setText(self.enum_strings[new_value])
            except IndexError:
                self.setText("**INVALID**")
            return
        # If the value is a number (float or int), display it using a
        # format string if necessary.
        if isinstance(new_value, (int, float)):
            self.setText(self.format_string.format(new_value))
            return
        # If you made it this far, just turn whatever the heck the value
        # is into a string and display it.
        self.setText(str(new_value))

    @only_if_channel_set
    def check_enable_state(self):
        """If the channel this label is connected to becomes disconnected, display only the name of the channel."""
        if not self._connected:
            self.setText(self.channel)
        super().check_enable_state()<|MERGE_RESOLUTION|>--- conflicted
+++ resolved
@@ -10,11 +10,7 @@
 _labelRuleProperties = {"Text": ["value_changed", str]}
 
 
-<<<<<<< HEAD
 class PyDMLabel(QLabel, TextFormatter, PyDMWidget, DisplayFormat):
-=======
-class PyDMLabel(QLabel, TextFormatter, PyDMWidget, new_properties=_labelRuleProperties):
->>>>>>> 0f0d71dc
     """
     A QLabel with support for setting the text via a PyDM Channel, or
     through the PyDM Rules system.
@@ -32,17 +28,13 @@
         The channel to be used by the widget.
     """
 
-<<<<<<< HEAD
     new_properties = _labelRuleProperties
 
-    Q_ENUMS(DisplayFormat)
-=======
     if ACTIVE_QT_WRAPPER == QtWrapperTypes.PYQT5:
         from PyQt5.QtCore import Q_ENUM
 
         Q_ENUM(DisplayFormat)
 
->>>>>>> 0f0d71dc
     DisplayFormat = DisplayFormat
 
     # Make enum definitions known to this class
