import math
import os
from ..PyQt.QtGui import QApplication, QWidget, QColor, QPainter, QBrush, QPen, QPolygon, QPixmap, QStyle, QStyleOption
<<<<<<< HEAD
from ..PyQt.QtCore import pyqtProperty, Qt, QPoint, QSize
=======
from ..PyQt.QtCore import pyqtProperty, Qt, QPoint, pyqtSlot
from ..PyQt.QtDesigner import QDesignerFormWindowInterface
>>>>>>> 6e9b4f08
from .base import PyDMWidget
from ..utilities import is_pydm_app

def deg_to_qt(deg):
    """
    Converts from degrees to QT degrees.
    16 deg = 1 QTdeg

    Parameters
    ----------
    deg : float
        The value to convert.

    Returns
    -------
    float
        The value converted.
    """
    # Angles for Qt are in units of 1/16 of a degree
    return deg * 16

def qt_to_deg(deg):
    """
    Converts from QT degrees to degrees.
    16 deg = 1 QTdeg

    Parameters
    ----------
    deg : float
        The value to convert.

    Returns
    -------
    float
        The value converted.
    """
    # Angles for Qt are in units of 1/16 of a degree
    return deg / 16.0

class PyDMDrawing(QWidget, PyDMWidget):
    """
    Base class to be used for all PyDM Drawing Widgets.
    This class inherits from QWidget and PyDMWidget.

    Parameters
    ----------
    parent : QWidget
        The parent widget for the Label
    init_channel : str, optional
        The channel to be used by the widget.
    """
    def __init__(self, parent=None, init_channel=None):
        QWidget.__init__(self, parent)
        PyDMWidget.__init__(self, init_channel=init_channel)
        self.alarmSensitiveBorder = False
        self._rotation = 0.0
        self._brush = QBrush(Qt.SolidPattern)
        self._default_color = QColor()
        self._painter = QPainter()
        self._pen = QPen(Qt.NoPen)
        self._pen_style = Qt.NoPen
        self._pen_width = 0
        self._pen_color = QColor(0, 0, 0)

    def sizeHint(self):
        return QSize(100,100)

    def paintEvent(self, _):
        """
        Paint events are sent to widgets that need to update themselves,
        for instance when part of a widget is exposed because a covering
        widget was moved.

        At PyDMDrawing this method handles the alarm painting with parameters
        from the stylesheet, configures the brush, pen and calls ```draw_item```
        so the specifics can be performed for each of the drawing classes.

        Parameters
        ----------
        event : QPaintEvent
        """
        self._painter.begin(self)
        opt = QStyleOption()
        opt.initFrom(self)
        self.style().drawPrimitive(QStyle.PE_Widget, opt, self._painter, self)
        self._painter.setRenderHint(QPainter.Antialiasing)

        color = self._default_color
        if self._alarm_sensitive_content and self._alarm_state != 0 and self.channels() is not None:
            alarm_color = self._style.get("color", None)
            if alarm_color is not None:
                color = QColor(alarm_color)

        self._brush.setColor(color)

        self._painter.setBrush(self._brush)
        self._painter.setPen(self._pen)

        self.draw_item()
        self._painter.end()

    def alarm_severity_changed(self, new_alarm_severity):
        """
        Callback invoked when the Channel alarm severity is changed.
        This callback is not processed if the widget has no channel
        associated with it.
        This callback handles the composition of the stylesheet to be
        applied and the call
        to update to redraw the widget with the needed changes for the
        new state.

        Parameters
        ----------
        new_alarm_severity : int
            The new severity where 0 = NO_ALARM, 1 = MINOR, 2 = MAJOR
            and 3 = INVALID
        """
        PyDMWidget.alarm_severity_changed(self, new_alarm_severity)
        self.update()

    def draw_item(self):
        """
        The classes inheriting from PyDMDrawing must overwrite this method.
        This method translate the painter to the center point given by
        ```get_center``` and rotate the canvas by the given amount of
        degrees.
        """
        xc, yc = self.get_center()
        self._painter.translate(xc, yc)
        self._painter.rotate(-self._rotation)

    def get_center(self):
        """
        Simple calculation of the canvas' center point.

        Returns
        -------
        x, y : float
            Tuple with X and Y coordinates of the center.
        """
        return self.width() * 0.5, self.height() * 0.5

    def get_bounds(self, maxsize=False, force_no_pen=False):
        """
        Returns a tuple containing the useful area for the drawing.

        Parameters
        ----------
        maxsize : bool, default is False
            If True, width and height information are based on the
            maximum inner rectangle dimensions given by ```get_inner_max```,
            otherwise width and height will receive the widget size.

        force_no_pen : bool, default is False
            If True the pen width will not be considered when calculating
            the bounds.

        Returns
        -------
        x, y, w, h : tuple
            Tuple with X and Y coordinates followed by the maximum width
            and height.
        """
        w, h = self.width(), self.height()

        if maxsize:
            w, h = self.get_inner_max()

        xc, yc = w * 0.5, h * 0.5

        if self.has_border() and not force_no_pen:
            w = max(0, w - 2 * self._pen_width)
            h = max(0, h - 2 * self._pen_width)
            x = max(0, self._pen_width)
            y = max(0, self._pen_width)
        else:
            x = 0
            y = 0
        return x - xc, y - yc, w, h

    def has_border(self):
        """
        Check whether or not the drawing have a border based on the
        Pen Style and Pen width.

        Returns
        -------
        bool
            True if the drawing has a border, False otherwise.
        """
        if self._pen.style() != Qt.NoPen and self._pen.width() > 0:
            return True
        else:
            return False

    def is_square(self):
        """
        Check if the widget has the same width and height values.

        Returns
        -------
        bool
            True in case the widget has a square shape, False otherwise.
        """
        return self.height() == self.width()

    def get_inner_max(self):
        """
        Calculates the largest inner rectangle in a rotated rectangle.
        This implementation was based on https://stackoverflow.com/a/18402507

        Returns
        -------
        w, h : tuple
            The width and height of the largest rectangle.
        """
        # Based on https://stackoverflow.com/a/18402507
        w0 = 0
        h0 = 0
        angle = math.radians(self._rotation)
        origWidth = self.width()
        origHeight = self.height()
        if (origWidth <= origHeight):
            w0 = origWidth
            h0 = origHeight
        else:
            w0 = origHeight
            h0 = origWidth
        # Angle normalization in range [-PI..PI)
        ang = angle - math.floor((angle + math.pi) / (2 * math.pi)) * 2 * math.pi
        ang = math.fabs(ang)
        if (ang > math.pi / 2):
            ang = math.pi - ang
        c = w0 / (h0 * math.sin(ang) + w0 * math.cos(ang))
        w = 0
        h = 0
        if (origWidth <= origHeight):
            w = w0 * c
            h = h0 * c
        else:
            w = h0 * c
            h = w0 * c
        return w, h

    @pyqtProperty(QBrush)
    def brush(self):
        """
        PyQT Property for the brush object to be used when coloring the
        drawing

        Returns
        -------
        QBrush
        """
        return self._brush

    @brush.setter
    def brush(self, new_brush):
        """
        PyQT Property for the brush object to be used when coloring the
        drawing

        Parameters
        ----------
        new_brush : QBrush
        """
        if new_brush != self._brush:
            self._brush = new_brush
            self._default_color = new_brush.color()
            self.update()

    @pyqtProperty(Qt.PenStyle)
    def penStyle(self):
        """
        PyQT Property for the pen style to be used when drawing the border

        Returns
        -------
        int
            Index at Qt.PenStyle enum
        """
        return self._pen_style

    @penStyle.setter
    def penStyle(self, new_style):
        """
        PyQT Property for the pen style to be used when drawing the border

        Parameters
        ----------
        new_style : int
            Index at Qt.PenStyle enum
        """
        if new_style != self._pen_style:
            self._pen_style = new_style
            self._pen.setStyle(new_style)
            self.update()

    @pyqtProperty(QColor)
    def penColor(self):
        """
        PyQT Property for the pen color to be used when drawing the border

        Returns
        -------
        QColor
        """
        return self._pen_color

    @penColor.setter
    def penColor(self, new_color):
        """
        PyQT Property for the pen color to be used when drawing the border

        Parameters
        ----------
        new_color : QColor
        """
        if new_color != self._pen_color:
            self._pen_color = new_color
            self._pen.setColor(new_color)
            self.update()

    @pyqtProperty(float)
    def penWidth(self):
        """
        PyQT Property for the pen width to be used when drawing the border

        Returns
        -------
        float
        """
        return self._pen_width

    @penWidth.setter
    def penWidth(self, new_width):
        """
        PyQT Property for the pen width to be used when drawing the border

        Parameters
        ----------
        new_width : float
        """
        if new_width < 0:
            return
        if new_width != self._pen_width:
            self._pen_width = new_width
            self._pen.setWidth(self._pen_width)
            self.update()

    @pyqtProperty(float)
    def rotation(self):
        """
        PyQT Property for the counter-clockwise rotation in degrees
        to be applied to the drawing.

        Returns
        -------
        float
        """
        return self._rotation

    @rotation.setter
    def rotation(self, new_angle):
        """
        PyQT Property for the counter-clockwise rotation in degrees
        to be applied to the drawing.

        Parameters
        ----------
        new_angle : float
        """
        if new_angle != self._rotation:
            self._rotation = new_angle
            self.update()


class PyDMDrawingLine(PyDMDrawing):
    """
    A widget with a line drawn in it.
    This class inherits from PyDMDrawing.

    Parameters
    ----------
    parent : QWidget
        The parent widget for the Label
    init_channel : str, optional
        The channel to be used by the widget.
    """
    def __init__(self, parent=None, init_channel=None):
        super(PyDMDrawingLine, self).__init__(parent, init_channel)

    def draw_item(self):
        """
        Draws the line after setting up the canvas with a call to
        ```PyDMDrawing.draw_item```.
        """
        super(PyDMDrawingLine, self).draw_item()
        x, _, w, _ = self.get_bounds()
        self._painter.drawRect(x, 0, w, 1)


class PyDMDrawingImage(PyDMDrawing):
    """
    Renders an image given by the ```filename``` property.
    This class inherits from PyDMDrawing.

    Parameters
    ----------
    parent : QWidget
        The parent widget for the Label
    init_channel : str, optional
        The channel to be used by the widget.
    """
    def __init__(self, parent=None, init_channel=None, filename=""):
        super(PyDMDrawingImage, self).__init__(parent, init_channel)
        self.filename = filename
        self._pixmap = QPixmap()
        self._aspect_ratio_mode = Qt.KeepAspectRatio
        if not is_pydm_app():
            designer_window = self.get_designer_window()
            if designer_window is not None:
                designer_window.fileNameChanged.connect(self.designer_form_saved)

    def get_designer_window(self):
        #Internal function to find the designer window that owns this widget.
        p = self.parent()
        while p is not None:
            if isinstance(p, QDesignerFormWindowInterface):
                return p
            p = p.parent()
        return None
    
    @pyqtSlot(str)
    def designer_form_saved(self, filename):
        self.filename = self._file
        
    @pyqtProperty(str)
    def filename(self):
        """
        The filename of the image to be displayed.
        This can be an absolute or relative path to the display file.

        Returns
        -------
        str
            The filename configured.
        """
        return self._file

    @filename.setter
    def filename(self, new_file):
        """
        The filename of the image to be displayed.
        This can be an absolute or relative path to the display file.

        Parameters
        -------
        new_file : str
            The filename to be used
        """
        self._file = new_file
        path_relative_to_ui_file = self._file
        if not os.path.isabs(self._file):                
            try:
                if is_pydm_app():
                    path_relative_to_ui_file = QApplication.instance().get_path(self._file)
                else:
                    p = self.get_designer_window()
                    if p is not None:
                        path_relative_to_ui_file = os.path.join(p.absoluteDir().absolutePath(), self._file)
            except Exception as e:
                print(e)
        self._pixmap = QPixmap(path_relative_to_ui_file)
        self.update()

    def sizeHint(self):
        if self._pixmap.size().isEmpty():
            return super(PyDMDrawingImage, self).sizeHint()
        return self._pixmap.size()

    @pyqtProperty(Qt.AspectRatioMode)
    def aspectRatioMode(self):
        """
        PyQT Property for aspect ratio mode to be used when rendering
        the image

        Returns
        -------
        int
            Index at Qt.AspectRatioMode enum
        """
        return self._aspect_ratio_mode

    @aspectRatioMode.setter
    def aspectRatioMode(self, new_mode):
        """
        PyQT Property for aspect ratio mode to be used when rendering
        the image

        Returns
        -------
        new_mode : int
            Index at Qt.AspectRatioMode enum
        """
        if new_mode != self._aspect_ratio_mode:
            self._aspect_ratio_mode = new_mode
            self.update()

    def draw_item(self):
        """
        Draws the image after setting up the canvas with a call to
        ```PyDMDrawing.draw_item```.
        """
        super(PyDMDrawingImage, self).draw_item()
        x, y, w, h = self.get_bounds(maxsize=True, force_no_pen=True)
        _scaled = self._pixmap.scaled(w, h, self._aspect_ratio_mode,
                                      Qt.SmoothTransformation)
        self._painter.drawPixmap(x, y, _scaled)


class PyDMDrawingRectangle(PyDMDrawing):
    """
    A widget with a rectangle drawn in it.
    This class inherits from PyDMDrawing.

    Parameters
    ----------
    parent : QWidget
        The parent widget for the Label
    init_channel : str, optional
        The channel to be used by the widget.
    """
    def __init__(self, parent=None, init_channel=None):
        super(PyDMDrawingRectangle, self).__init__(parent, init_channel)

    def draw_item(self):
        """
        Draws the rectangle after setting up the canvas with a call to
        ```PyDMDrawing.draw_item```.
        """
        super(PyDMDrawingRectangle, self).draw_item()
        x, y, w, h = self.get_bounds(maxsize=True)
        self._painter.drawRect(x, y, w, h)


class PyDMDrawingTriangle(PyDMDrawing):
    """
    A widget with a triangle drawn in it.
    This class inherits from PyDMDrawing.

    Parameters
    ----------
    parent : QWidget
        The parent widget for the Label
    init_channel : str, optional
        The channel to be used by the widget.
    """
    def __init__(self, parent=None, init_channel=None):
        super(PyDMDrawingTriangle, self).__init__(parent, init_channel)

    def draw_item(self):
        """
        Draws the triangle after setting up the canvas with a call to
        ```PyDMDrawing.draw_item```.
        """
        super(PyDMDrawingTriangle, self).draw_item()
        x, y, w, h = self.get_bounds(maxsize=True)
        points = [
            QPoint(x, h / 2.0),
            QPoint(x, y),
            QPoint(w / 2.0, y)
        ]
        self._painter.drawPolygon(QPolygon(points))


class PyDMDrawingEllipse(PyDMDrawing):
    """
    A widget with an ellipse drawn in it.
    This class inherits from PyDMDrawing.

    Parameters
    ----------
    parent : QWidget
        The parent widget for the Label
    init_channel : str, optional
        The channel to be used by the widget.
    """
    def __init__(self, parent=None, init_channel=None):
        super(PyDMDrawingEllipse, self).__init__(parent, init_channel)

    def draw_item(self):
        """
        Draws the ellipse after setting up the canvas with a call to
        ```PyDMDrawing.draw_item```.
        """
        super(PyDMDrawingEllipse, self).draw_item()
        maxsize = not self.is_square()
        _, _, w, h = self.get_bounds(maxsize=maxsize)
        self._painter.drawEllipse(QPoint(0, 0), w / 2.0, h / 2.0)

class PyDMDrawingCircle(PyDMDrawing):
    """
    A widget with a circle drawn in it.
    This class inherits from PyDMDrawing.

    Parameters
    ----------
    parent : QWidget
        The parent widget for the Label
    init_channel : str, optional
        The channel to be used by the widget.
    """
    def __init__(self, parent=None, init_channel=None):
        super(PyDMDrawingCircle, self).__init__(parent, init_channel)

    def draw_item(self):
        """
        Draws the circle after setting up the canvas with a call to
        ```PyDMDrawing.draw_item```.
        """
        super(PyDMDrawingCircle, self).draw_item()
        _, _, w, h = self.get_bounds()
        r = min(w, h) / 2.0
        self._painter.drawEllipse(QPoint(0, 0), r, r)


class PyDMDrawingArc(PyDMDrawing):
    """
    A widget with an arc drawn in it.
    This class inherits from PyDMDrawing.

    Parameters
    ----------
    parent : QWidget
        The parent widget for the Label
    init_channel : str, optional
        The channel to be used by the widget.
    """
    def __init__(self, parent=None, init_channel=None):
        super(PyDMDrawingArc, self).__init__(parent, init_channel)
        self.penStyle = Qt.SolidLine
        self.penWidth = 1.0
        self._start_angle = 0
        self._span_angle = deg_to_qt(90)

    @pyqtProperty(float)
    def startAngle(self):
        """
        PyQT Property for the start angle in degrees

        Returns
        -------
        float
            Angle in degrees
        """
        return qt_to_deg(self._start_angle)

    @startAngle.setter
    def startAngle(self, new_angle):
        """
        PyQT Property for the start angle in degrees

        Parameters
        ----------
        new_angle : float
            Angle in degrees
        """
        if deg_to_qt(new_angle) != self._start_angle:
            self._start_angle = deg_to_qt(new_angle)
            self.update()

    @pyqtProperty(float)
    def spanAngle(self):
        """
        PyQT Property for the span angle in degrees

        Returns
        -------
        float
            Angle in degrees
        """
        return qt_to_deg(self._span_angle)

    @spanAngle.setter
    def spanAngle(self, new_angle):
        """
        PyQT Property for the span angle in degrees

        Parameters
        ----------
        new_angle : float
            Angle in degrees
        """
        if deg_to_qt(new_angle) != self._span_angle:
            self._span_angle = deg_to_qt(new_angle)
            self.update()

    def draw_item(self):
        """
        Draws the arc after setting up the canvas with a call to
        ```PyDMDrawing.draw_item```.
        """
        super(PyDMDrawingArc, self).draw_item()
        maxsize = not self.is_square()
        x, y, w, h = self.get_bounds(maxsize=maxsize)
        self._painter.drawArc(x, y, w, h, self._start_angle, self._span_angle)


class PyDMDrawingPie(PyDMDrawingArc):
    """
    A widget with a pie drawn in it.
    This class inherits from PyDMDrawing.

    Parameters
    ----------
    parent : QWidget
        The parent widget for the Label
    init_channel : str, optional
        The channel to be used by the widget.
    """
    def __init__(self, parent=None, init_channel=None):
        super(PyDMDrawingPie, self).__init__(parent, init_channel)

    def draw_item(self):
        """
        Draws the pie after setting up the canvas with a call to
        ```PyDMDrawing.draw_item```.
        """
        super(PyDMDrawingPie, self).draw_item()
        maxsize = not self.is_square()
        x, y, w, h = self.get_bounds(maxsize=maxsize)
        self._painter.drawPie(x, y, w, h, self._start_angle, self._span_angle)


class PyDMDrawingChord(PyDMDrawingArc):
    """
    A widget with a chord drawn in it.
    This class inherits from PyDMDrawing.

    Parameters
    ----------
    parent : QWidget
        The parent widget for the Label
    init_channel : str, optional
        The channel to be used by the widget.
    """
    def __init__(self, parent=None, init_channel=None):
        super(PyDMDrawingChord, self).__init__(parent, init_channel)

    def draw_item(self):
        """
        Draws the chord after setting up the canvas with a call to
        ```PyDMDrawing.draw_item```.
        """
        super(PyDMDrawingChord, self).draw_item()
        maxsize = not self.is_square()
        x, y, w, h = self.get_bounds(maxsize=maxsize)
        self._painter.drawChord(x, y, w, h, self._start_angle, self._span_angle)
<|MERGE_RESOLUTION|>--- conflicted
+++ resolved
@@ -1,12 +1,8 @@
 import math
 import os
 from ..PyQt.QtGui import QApplication, QWidget, QColor, QPainter, QBrush, QPen, QPolygon, QPixmap, QStyle, QStyleOption
-<<<<<<< HEAD
-from ..PyQt.QtCore import pyqtProperty, Qt, QPoint, QSize
-=======
-from ..PyQt.QtCore import pyqtProperty, Qt, QPoint, pyqtSlot
+from ..PyQt.QtCore import pyqtProperty, Qt, QPoint, QSize, pyqtSlot
 from ..PyQt.QtDesigner import QDesignerFormWindowInterface
->>>>>>> 6e9b4f08
 from .base import PyDMWidget
 from ..utilities import is_pydm_app
 
