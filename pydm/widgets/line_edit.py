--- conflicted
+++ resolved
@@ -7,13 +7,8 @@
 from qtpy.QtWidgets import QLineEdit, QMenu, QApplication
 from qtpy.QtCore import Property, Qt
 from qtpy.QtGui import QFocusEvent
-<<<<<<< HEAD
-from .. import utilities
 from .base import PyDMWritableWidget, TextFormatter, str_types, PostParentClassInitSetup
-=======
 from pydm import utilities
-from .base import PyDMWritableWidget, TextFormatter, str_types
->>>>>>> 93e52724
 from .display_format import DisplayFormat, parse_value_for_display
 from pydm.utilities import ACTIVE_QT_WRAPPER, QtWrapperTypes
 
