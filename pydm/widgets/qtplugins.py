import logging
import os

<<<<<<< HEAD
from .qtplugin_base import qtplugin_factory, WidgetCategory
from .qtplugin_extensions import (
    ArchiveTimeCurveEditorExtension,
    BasicSettingsExtension,
    RulesExtension,
    ScatterCurveEditorExtension,
    SymbolExtension,
    TimeCurveEditorExtension,
    WaveformCurveEditorExtension,
)
from .tab_bar_qtplugin import TabWidgetPlugin
from .absolute_geometry import PyDMAbsoluteGeometry
=======
from ..utilities.iconfont import IconFont
from .archiver_time_plot import PyDMArchiverTimePlot
>>>>>>> ec1d79db
from .byte import PyDMByteIndicator
from .checkbox import PyDMCheckbox
from .datetime import PyDMDateTimeEdit, PyDMDateTimeLabel
from .drawing import (PyDMDrawingArc, PyDMDrawingChord, PyDMDrawingCircle,
                      PyDMDrawingEllipse, PyDMDrawingImage,
                      PyDMDrawingIrregularPolygon, PyDMDrawingLine,
                      PyDMDrawingPie, PyDMDrawingPolygon, PyDMDrawingPolyline,
                      PyDMDrawingRectangle, PyDMDrawingTriangle)
from .embedded_display import PyDMEmbeddedDisplay
from .enum_button import PyDMEnumButton
from .enum_combo_box import PyDMEnumComboBox
from .frame import PyDMFrame
from .image import PyDMImageView
from .label import PyDMLabel
from .line_edit import PyDMLineEdit
from .logdisplay import PyDMLogDisplay
from .pushbutton import PyDMPushButton
from .qtplugin_base import (WidgetCategory, get_widgets_from_entrypoints,
                            qtplugin_factory)
from .qtplugin_extensions import (ArchiveTimeCurveEditorExtension,
                                  BasicSettingsExtension, RulesExtension,
                                  ScatterCurveEditorExtension, SymbolExtension,
                                  TimeCurveEditorExtension,
                                  WaveformCurveEditorExtension)
from .related_display_button import PyDMRelatedDisplayButton
from .scale import PyDMScaleIndicator
from .scatterplot import PyDMScatterPlot
from .shell_command import PyDMShellCommand
from .slider import PyDMSlider
from .spinbox import PyDMSpinbox
from .symbol import PyDMSymbol
from .tab_bar_qtplugin import TabWidgetPlugin
from .template_repeater import PyDMTemplateRepeater
from .terminator import PyDMTerminator
from .timeplot import PyDMTimePlot
from .waveformplot import PyDMWaveformPlot
from .waveformtable import PyDMWaveformTable

logger = logging.getLogger(__name__)

ifont = IconFont()

BASE_EXTENSIONS = [BasicSettingsExtension, RulesExtension]


# Label plugin
PyDMLabelPlugin = qtplugin_factory(PyDMLabel, group=WidgetCategory.DISPLAY,
                                   extensions=BASE_EXTENSIONS,
                                   icon=ifont.icon("tag"))

# Time Plot plugin
PyDMTimePlotPlugin = qtplugin_factory(PyDMTimePlot, group=WidgetCategory.PLOT,
                                      extensions=[TimeCurveEditorExtension,
                                                  RulesExtension],
                                      icon=ifont.icon("chart-line"))

# In order to keep the archiver functionality invisible to users who do not have access to an instance of the
# archiver appliance, only load this if the user has the associated environment variable set
if "PYDM_ARCHIVER_URL" in os.environ:
    # Time Plot with archiver appliance support plugin
    PyDMArchiverTimePlotPlugin = qtplugin_factory(PyDMArchiverTimePlot, group=WidgetCategory.PLOT,
                                                  extensions=[ArchiveTimeCurveEditorExtension,
                                                              RulesExtension],
                                                  icon=ifont.icon("chart-line"))

# Waveform Plot plugin
PyDMWaveformPlotPlugin = qtplugin_factory(PyDMWaveformPlot,
                                          group=WidgetCategory.PLOT,
                                          extensions=[
                                              WaveformCurveEditorExtension,
                                              RulesExtension],
                                          icon=ifont.icon("wave-square"))

# Scatter Plot plugin
PyDMScatterPlotPlugin = qtplugin_factory(PyDMScatterPlot,
                                         group=WidgetCategory.PLOT,
                                         extensions=[
                                             ScatterCurveEditorExtension,
                                             RulesExtension],
                                         icon=ifont.icon("project-diagram"))

# Byte plugin
PyDMByteIndicatorPlugin = qtplugin_factory(PyDMByteIndicator,
                                           group=WidgetCategory.DISPLAY,
                                           extensions=BASE_EXTENSIONS,
                                           icon=ifont.icon("ellipsis-v"))

# Checkbox plugin
PyDMCheckboxPlugin = qtplugin_factory(PyDMCheckbox, group=WidgetCategory.INPUT,
                                      extensions=BASE_EXTENSIONS,
                                      icon=ifont.icon("check-square"))

# Date/Time plugins
PyDMDateTimeEditPlugin = qtplugin_factory(PyDMDateTimeEdit,
                                          group=WidgetCategory.INPUT,
                                          extensions=BASE_EXTENSIONS,
                                          icon=ifont.icon("calendar-minus"))

PyDMDateTimeLabelPlugin = qtplugin_factory(PyDMDateTimeLabel,
                                           group=WidgetCategory.DISPLAY,
                                           extensions=BASE_EXTENSIONS,
                                           icon=ifont.icon("calendar-alt"))
# Drawing plugins
PyDMDrawingArcPlugin = qtplugin_factory(PyDMDrawingArc,
                                        group=WidgetCategory.DRAWING,
                                        extensions=BASE_EXTENSIONS,
                                        icon=ifont.icon("circle-notch"))
PyDMDrawingChordPlugin = qtplugin_factory(PyDMDrawingChord,
                                          group=WidgetCategory.DRAWING,
                                          extensions=BASE_EXTENSIONS,
                                          icon=ifont.icon("moon"))
PyDMDrawingCirclePlugin = qtplugin_factory(PyDMDrawingCircle,
                                           group=WidgetCategory.DRAWING,
                                           extensions=BASE_EXTENSIONS,
                                           icon=ifont.icon("circle"))
PyDMDrawingEllipsePlugin = qtplugin_factory(PyDMDrawingEllipse,
                                            group=WidgetCategory.DRAWING,
                                            extensions=BASE_EXTENSIONS,
                                            icon=ifont.icon("ellipsis-h"))
PyDMDrawingImagePlugin = qtplugin_factory(PyDMDrawingImage,
                                          group=WidgetCategory.DRAWING,
                                          extensions=BASE_EXTENSIONS,
                                          icon=ifont.icon("image"))
PyDMDrawingLinePlugin = qtplugin_factory(PyDMDrawingLine,
                                         group=WidgetCategory.DRAWING,
                                         extensions=BASE_EXTENSIONS,
                                         icon=ifont.icon("minus"))
PyDMDrawingPiePlugin = qtplugin_factory(PyDMDrawingPie,
                                        group=WidgetCategory.DRAWING,
                                        extensions=BASE_EXTENSIONS,
                                        icon=ifont.icon("pizza-slice"))

PyDMDrawingRectanglePlugin = qtplugin_factory(PyDMDrawingRectangle,
                                              group=WidgetCategory.DRAWING,
                                              extensions=BASE_EXTENSIONS,
                                              icon=ifont.icon("border-style"))
PyDMDrawingTrianglePlugin = qtplugin_factory(PyDMDrawingTriangle,
                                             group=WidgetCategory.DRAWING,
                                             extensions=BASE_EXTENSIONS,
                                             icon=ifont.icon("caret-up"))

PyDMDrawingPolygonPlugin = qtplugin_factory(PyDMDrawingPolygon,
                                            group=WidgetCategory.DRAWING,
                                            extensions=BASE_EXTENSIONS,
                                            icon=ifont.icon("draw-polygon"))

PyDMDrawingPolylinePlugin = qtplugin_factory(PyDMDrawingPolyline,
                                            group=WidgetCategory.DRAWING,
                                            extensions=BASE_EXTENSIONS,
                                            icon=ifont.icon("share-alt"))

PyDMDrawingIrregularPolygonPlugin = qtplugin_factory(PyDMDrawingIrregularPolygon,
                                            group=WidgetCategory.DRAWING,
                                            extensions=BASE_EXTENSIONS,
                                            icon=ifont.icon("draw-polygon"))

# Embedded Display plugin
PyDMEmbeddedDisplayPlugin = qtplugin_factory(PyDMEmbeddedDisplay,
                                             group=WidgetCategory.CONTAINER,
                                             extensions=BASE_EXTENSIONS,
                                             icon=ifont.icon("layer-group"))

# Enum Button plugin
PyDMEnumButtonPlugin = qtplugin_factory(PyDMEnumButton,
                                        group=WidgetCategory.INPUT,
                                        extensions=BASE_EXTENSIONS,
                                        icon=ifont.icon("bars"))

# Enum Combobox plugin
PyDMEnumComboBoxPlugin = qtplugin_factory(PyDMEnumComboBox,
                                          group=WidgetCategory.INPUT,
                                          extensions=BASE_EXTENSIONS,
                                          icon=ifont.icon("list-ol"))

# Frame plugin
PyDMFramePlugin = qtplugin_factory(PyDMFrame, group=WidgetCategory.CONTAINER,
                                   is_container=True,
                                   extensions=BASE_EXTENSIONS,
                                   icon=ifont.icon("expand"))

# Image plugin
PyDMImageViewPlugin = qtplugin_factory(PyDMImageView,
                                       group=WidgetCategory.DISPLAY,
                                       extensions=BASE_EXTENSIONS,
                                       icon=ifont.icon("camera"))

# Line Edit plugin
PyDMLineEditPlugin = qtplugin_factory(PyDMLineEdit, group=WidgetCategory.INPUT,
                                      extensions=BASE_EXTENSIONS,
                                      icon=ifont.icon("edit"))

# Log Viewer
PyDMLogDisplayPlugin = qtplugin_factory(PyDMLogDisplay,
                                        group=WidgetCategory.DISPLAY,
                                        extensions=BASE_EXTENSIONS,
                                        icon=ifont.icon("clipboard"))

# Push Button plugin
PyDMPushButtonPlugin = qtplugin_factory(PyDMPushButton,
                                        group=WidgetCategory.INPUT,
                                        extensions=BASE_EXTENSIONS,
                                        icon=ifont.icon("mouse"))

# Related Display Button plugin
PyDMRelatedDisplayButtonPlugin = qtplugin_factory(PyDMRelatedDisplayButton,
                                                  group=WidgetCategory.DISPLAY,
                                                  extensions=BASE_EXTENSIONS,
                                                  icon=ifont.icon(
                                                      "window-maximize"))

# Shell Command plugin
PyDMShellCommandPlugin = qtplugin_factory(PyDMShellCommand,
                                          group=WidgetCategory.INPUT,
                                          extensions=BASE_EXTENSIONS,
                                          icon=ifont.icon("terminal"))

# Slider plugin
PyDMSliderPlugin = qtplugin_factory(PyDMSlider, group=WidgetCategory.INPUT,
                                    extensions=BASE_EXTENSIONS,
                                    icon=ifont.icon("sliders-h"))

# Spinbox plugin
PyDMSpinboxplugin = qtplugin_factory(PyDMSpinbox, group=WidgetCategory.INPUT,
                                     extensions=BASE_EXTENSIONS,
                                     icon=ifont.icon("sort-numeric-up"))

# Scale Indicator plugin
PyDMScaleIndicatorPlugin = qtplugin_factory(PyDMScaleIndicator,
                                            group=WidgetCategory.DISPLAY,
                                            extensions=BASE_EXTENSIONS,
                                            icon=ifont.icon("level-up-alt")
                                            )

# Symbol plugin
PyDMSymbolPlugin = qtplugin_factory(PyDMSymbol, group=WidgetCategory.DISPLAY,
                                    extensions=[SymbolExtension,
                                                RulesExtension],
                                    icon=ifont.icon("icons"))

# Waveform Table plugin
PyDMWaveformTablePlugin = qtplugin_factory(PyDMWaveformTable,
                                           group=WidgetCategory.INPUT,
                                           extensions=BASE_EXTENSIONS,
                                           icon=ifont.icon("table"))

# Tab Widget plugin
PyDMTabWidgetPlugin = TabWidgetPlugin(extensions=BASE_EXTENSIONS)

# Template Repeater plugin
PyDMTemplateRepeaterPlugin = qtplugin_factory(PyDMTemplateRepeater,
                                              group=WidgetCategory.CONTAINER,
                                              extensions=BASE_EXTENSIONS,
                                              icon=ifont.icon("align-justify"))

# Terminator Widget plugin
PyDMTerminatorPlugin = qtplugin_factory(PyDMTerminator,
                                        group=WidgetCategory.MISC,
                                        extensions=BASE_EXTENSIONS)

<<<<<<< HEAD
# Absolute Geometry widget plugin

PyDMAbsoluteGeometryPlugin = qtplugin_factory(PyDMAbsoluteGeometry,
                                              group=WidgetCategory.CONTAINER,
                                              is_container=True,
                                              extensions=BASE_EXTENSIONS)
=======
# **********************************************
# NOTE: Add in new PyDM widgets above this line.
# **********************************************

# Add in designer widget plugins from other classes via entrypoints:
globals().update(**get_widgets_from_entrypoints())
>>>>>>> ec1d79db
<|MERGE_RESOLUTION|>--- conflicted
+++ resolved
@@ -1,7 +1,6 @@
 import logging
 import os
 
-<<<<<<< HEAD
 from .qtplugin_base import qtplugin_factory, WidgetCategory
 from .qtplugin_extensions import (
     ArchiveTimeCurveEditorExtension,
@@ -14,10 +13,8 @@
 )
 from .tab_bar_qtplugin import TabWidgetPlugin
 from .absolute_geometry import PyDMAbsoluteGeometry
-=======
 from ..utilities.iconfont import IconFont
 from .archiver_time_plot import PyDMArchiverTimePlot
->>>>>>> ec1d79db
 from .byte import PyDMByteIndicator
 from .checkbox import PyDMCheckbox
 from .datetime import PyDMDateTimeEdit, PyDMDateTimeLabel
@@ -277,18 +274,15 @@
                                         group=WidgetCategory.MISC,
                                         extensions=BASE_EXTENSIONS)
 
-<<<<<<< HEAD
 # Absolute Geometry widget plugin
-
 PyDMAbsoluteGeometryPlugin = qtplugin_factory(PyDMAbsoluteGeometry,
                                               group=WidgetCategory.CONTAINER,
                                               is_container=True,
                                               extensions=BASE_EXTENSIONS)
-=======
+
 # **********************************************
 # NOTE: Add in new PyDM widgets above this line.
 # **********************************************
 
 # Add in designer widget plugins from other classes via entrypoints:
-globals().update(**get_widgets_from_entrypoints())
->>>>>>> ec1d79db
+globals().update(**get_widgets_from_entrypoints())