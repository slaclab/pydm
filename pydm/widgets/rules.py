--- conflicted
+++ resolved
@@ -3,13 +3,8 @@
 import weakref
 from threading import Lock
 
-<<<<<<< HEAD
-from qtpy.QtCore import QThread, Signal
-from qtpy.QtWidgets import QWidget
-=======
 from qtpy.QtCore import QThread, QMutex, Signal, QMutexLocker
 from qtpy.QtWidgets import QWidget, QApplication
->>>>>>> 27b957bc
 
 from .channel import PyDMChannel
 from ..utilities import data_callback
@@ -155,13 +150,9 @@
 
     def __init__(self):
         QThread.__init__(self)
-<<<<<<< HEAD
         self.map_lock = Lock()
-=======
         self.app = QApplication.instance()
         self.app.aboutToQuit.connect(self.requestInterruption)
-        self.map_lock = QMutex()
->>>>>>> 27b957bc
         self.widget_map = dict()
 
     def widget_destroyed(self, ref):
@@ -172,39 +163,8 @@
         if widget_ref in self.widget_map:
             self.unregister(widget_ref)
 
-<<<<<<< HEAD
-        with self.map_lock:
-            self.widget_map[widget_ref] = []
-            for idx, rule in enumerate(rules):
-                channels_list = rule.get('channels', [])
-
-                item = dict()
-                item['rule'] = rule
-                item['calculate'] = False
-                item['values'] = [None] * len(channels_list)
-                item['conn'] = [False] * len(channels_list)
-                item['channels'] = []
-
-                for ch_idx, ch in enumerate(channels_list):
-                    conn_cb = functools.partial(self.callback_conn, widget_ref,
-                                                idx, ch_idx)
-                    value_cb = functools.partial(self.callback_value, widget_ref,
-                                                 idx, ch_idx, ch['trigger'])
-
-                    callback = functools.partial(self._receive_data, conn_cb,
-                                                 value_cb)
-
-                    channel = PyDMChannel(address=ch['channel'],
-                                          callback=callback
-                                          )
-                    item['channels'].append(channel)
-                    # Connect the channel...
-                    channel.connect()
-
-                self.widget_map[widget_ref].append(item)
-=======
         with pydm.data_plugins.connection_queue(defer_connections=False):
-            with QMutexLocker(self.map_lock):
+            with self.map_lock:
                 self.widget_map[widget_ref] = []
                 for idx, rule in enumerate(rules):
                     channels_list = rule.get('channels', [])
@@ -221,13 +181,18 @@
                                                     idx, ch_idx)
                         value_cb = functools.partial(self.callback_value, widget_ref,
                                                      idx, ch_idx, ch['trigger'])
-                        c = PyDMChannel(ch['channel'], connection_slot=conn_cb,
-                                        value_slot=value_cb)
-                        item['channels'].append(c)
-                        c.connect()
+
+                        callback = functools.partial(self._receive_data, conn_cb,
+                                                     value_cb)
+
+                        channel = PyDMChannel(address=ch['channel'],
+                                              callback=callback
+                                              )
+                        item['channels'].append(channel)
+                        # Connect the channel...
+                        channel.connect()
 
                     self.widget_map[widget_ref].append(item)
->>>>>>> 27b957bc
 
     def _receive_data(self, conn_cb, value_cb, data, introspection, *args,
                       **kwargs):
@@ -259,17 +224,11 @@
 
     def run(self):
         while not self.isInterruptionRequested():
-<<<<<<< HEAD
-            with self.map_lock:
-                for widget_ref in self.widget_map:
-                    for rule in self.widget_map[widget_ref]:
-                        if rule['calculate']:
-=======
+
             for widget_ref in self.widget_map:
                 for rule in self.widget_map[widget_ref]:
                     if rule['calculate']:
-                        with QMutexLocker(self.map_lock):
->>>>>>> 27b957bc
+                        with self.map_lock:
                             self.calculate_expression(widget_ref, rule)
             self.msleep(33)  # 30Hz
 
