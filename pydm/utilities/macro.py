import io
import six
from string import Template
import json

# Macro parsing states
PRE_NAME = 0
IN_NAME = 1
PRE_VAL = 2
IN_VAL = 3


def substitute_in_file(file_path, macros):
    """
    Substitute the macros given by ${name} at the given file with the entries on the `macros` dictionary.

    Parameters
    ----------
    file_path : str
        The path to the file in which to substitute
    macros : dict
        Dictionary containing macro name as key and value as what will be substituted.
    Returns
    -------
    file : io.StringIO
        File-like object with the proper substitutions.
    """
    template = template_for_file(file_path)
    return replace_macros_in_template(template, macros)


def replace_macros_in_template(template, macros):
    curr_template = template
    prev_template = Template("")
    expanded_text = ""
    for i in range(100):
        expanded_text = curr_template.safe_substitute(macros)
        if curr_template.template == prev_template.template:
            break
        prev_template = curr_template
        curr_template = Template(expanded_text)
    return io.StringIO(six.text_type(expanded_text))


def template_for_file(file_path):
    with open(file_path) as orig_file:
        text = Template(orig_file.read())
    return text

<<<<<<< HEAD
def find_base_macros(widget, debug=False):
    '''
    Find and return the first set of defined base_macros from this widget or
    its ancestors.
    '''
    while widget is not None:
        if debug:
            print('Looking for macros at widget: ', widget)
        if hasattr(widget, 'base_macros'):
            if debug:
                print('Widget has base macros: ', widget.base_macros)
            return widget.base_macros
        widget = widget.parent()
    return {}

=======
>>>>>>> 27b957bc

def parse_macro_string(macro_string):
    """Parses a macro string and returns a dictionary.
    First, this method attempts to parse the string as JSON.
    If that fails, it attempts to parse it as an EPICS-style
    macro string.  The parsing algorithm for that case is very
    closely based on macParseDefns in libCom/macUtil.c"""
    if not macro_string:
        return {}

    macro_string = str(macro_string)

    try:
        macros = json.loads(macro_string)
        return macros
    except ValueError:
        if "=" not in macro_string:
            raise ValueError("Could not parse macro argument as JSON.")
        macros = {}
        state = PRE_NAME
        quote = None
        name_start = None
        name_end = None
        val_start = None
        val_end = None
        for (i,c) in enumerate(macro_string):
            if quote:
                if c == quote:
                    quote = False
            elif c == "'" or c == '"':
                quote = c
                continue
            escape = macro_string[i-1] == "\\"
            if state == PRE_NAME:
                if (not quote) and (not escape) and (c.isspace() or c == ","):
                    continue
                name_start = i
                state = IN_NAME
            elif state == IN_NAME:
                if quote or escape:
                    continue
                if c == "=" or c == ",":
                    name_end = i
                    state = PRE_VAL
            elif state == PRE_VAL:
                if (not quote) and (not escape) and c.isspace():
                    continue
                val_start = i
                state = IN_VAL
                if i == len(macro_string)-1:
                    val_end = i+1
            elif state == IN_VAL:
                if quote or escape:
                    continue
                if c == ",":
                    val_end = i
                    state = PRE_NAME
                elif i == len(macro_string)-1:
                    val_end = i+1
                    state = PRE_NAME
                else:
                    continue
            if not (None in (name_start, name_end, val_start, val_end)):
                key = macro_string[name_start:name_end].strip().replace("\\", "")
                val = macro_string[val_start:val_end].strip('"\'').replace("\\", "")
                macros[key] = val
                name_start = None
                name_end = None
                val_start = None
                val_end = None
                state = PRE_NAME
        return macros
    <|MERGE_RESOLUTION|>--- conflicted
+++ resolved
@@ -47,24 +47,6 @@
         text = Template(orig_file.read())
     return text
 
-<<<<<<< HEAD
-def find_base_macros(widget, debug=False):
-    '''
-    Find and return the first set of defined base_macros from this widget or
-    its ancestors.
-    '''
-    while widget is not None:
-        if debug:
-            print('Looking for macros at widget: ', widget)
-        if hasattr(widget, 'base_macros'):
-            if debug:
-                print('Widget has base macros: ', widget.base_macros)
-            return widget.base_macros
-        widget = widget.parent()
-    return {}
-
-=======
->>>>>>> 27b957bc
 
 def parse_macro_string(macro_string):
     """Parses a macro string and returns a dictionary.
