import collections
import re
<<<<<<< HEAD
import urllib
from pydm import config
=======
from .. import config
>>>>>>> d9240ced


def remove_protocol(addr):
    """
    Removes the first occurrence of the protocol string ('://') from the string `addr`

    Parameters
    ----------
    addr : str
        The address from which to remove the address prefix.

    Returns
    -------
    str
    """
    _, addr = protocol_and_address(addr)
    return addr


def protocol_and_address(address):
    """
    Returns the Protocol and Address pieces of a Channel Address

    Parameters
    ----------
    address : str
        The address from which to remove the address prefix.

    Returns
    -------
    protocol : str
        The protocol used. None in case the protocol is not specified.
    addr : str
        The piece of the address without the protocol.
    """
    match = re.match(".*?://", address)
    protocol = None
    addr = address
    if match:
        protocol = match.group(0)[:-3]
        addr = address.replace(match.group(0), "")

    return protocol, addr


BasicURI = collections.namedtuple("BasicURI", ["scheme", "netloc", "path", "query"])


def parsed_address(address):
    """
    Returns the given address parsed into a BasicURI named tuple.

    Parameters
    ----------
    address : str
        The address from which to remove the address prefix.

    Returns
    -------
    parsed_address : tuple
    """
    if not isinstance(address, str):
        return None

    match = re.match(".*?://", address)
    if not match:
        if not config.DEFAULT_PROTOCOL:
            return None
        address = config.DEFAULT_PROTOCOL + "://" + address

    # scheme://netloc/path?query will decompose into "scheme", "netloc", "/path", "query"
    # scheme is required. netloc, path, and query are each optional but have to appear in this order
    components = re.match(r"(.*?)://([^/?]*)(?:(/[^?]*)?(?:\?(.*))?)?", address)
    if not components:
        return None

    return BasicURI(
        scheme=(components.group(1) or ""),
        netloc=(components.group(2) or ""),
        path=(components.group(3) or ""),
        query=(components.group(4) or ""),
    )<|MERGE_RESOLUTION|>--- conflicted
+++ resolved
@@ -1,11 +1,7 @@
 import collections
 import re
-<<<<<<< HEAD
 import urllib
 from pydm import config
-=======
-from .. import config
->>>>>>> d9240ced
 
 
 def remove_protocol(addr):
