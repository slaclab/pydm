import os
<<<<<<< HEAD
import re
import sys
=======
import sys
import logging
>>>>>>> 27b957bc
import platform
import ntpath
import shlex

<<<<<<< HEAD
=======
from qtpy import QtWidgets, QtCore

>>>>>>> 27b957bc
from .units import find_unittype, convert, find_unit_options
from . import macro
from . import colors
from .remove_protocol import remove_protocol, protocol_and_address
from .connection import establish_widget_connections, close_widget_connections
from .iconfont import IconFont
from ..qtdesigner import DesignerHooks

<<<<<<< HEAD
=======

logger = logging.getLogger(__name__)

>>>>>>> 27b957bc

def is_pydm_app(app=None):
    """
    Check whether or not `QApplication.instance()` is a PyDMApplication.

    Parameters
    ----------
    app : QApplication, Optional
        The app to inspect. If no application is provided the current running
        `QApplication` will be queried.

    Returns
    -------
    bool
        True if it is a PyDMApplication, False otherwise.
    """
    from ..application import PyDMApplication
    from qtpy.QtWidgets import QApplication
    if app is None:
        app = QApplication.instance()
    if isinstance(app, PyDMApplication):
        return True
    else:
        return False


def is_qt_designer():
    """
    Check whether or not running inside Qt Designer.

    Returns
    -------
    bool
        True if inside Designer, False otherwise.
    """
    return DesignerHooks().form_editor is not None


def get_designer_current_path():
    """
    Fetch the absolute path for the current active form at Qt Designer.

    Returns
    -------
    path : str, None
        The absolute path for the current active form or None in case not
        available
    """
    if not is_qt_designer():
        return None
    form_editor = DesignerHooks().form_editor
    win_manager = form_editor.formWindowManager()
    form_window = win_manager.activeFormWindow()
    if form_window is None and win_manager.formWindowCount() > 0:
        form_window = win_manager.formWindow(0)
    if form_window is not None:
        abs_dir = form_window.absoluteDir()
        if abs_dir:
            return abs_dir.absolutePath()

    return None


def path_info(path_str):
    """
    Retrieve basic information about the given path.

    Parameters
    ----------
    path_str : str
        The path from which to extract information.

    Returns
    -------
    tuple
        base dir, file name, list of args
    """
    if platform.system() == "Windows":
        os_path_mod = ntpath
    else:
        os_path_mod = os.path

    dir_name, other_parts = os_path_mod.split(path_str)
    split = shlex.split(other_parts)
    file_name = split.pop(0)
    args = split

    return dir_name, file_name, args


def _extensions(fname):
    name = os.path.basename(fname)
    MAX_ITER = 10
    exts = []
    for i in range(MAX_ITER):
        new_name, ext = os.path.splitext(name)
        if ext:
            exts.insert(0, ext)
        if name == new_name:
            break
        name = new_name
    return exts

def find_file(fname, base_path=None, mode=None, extra_path=None):
    """
    Look for files at the search paths common to PyDM.

    Search Order
    ------------
    - base_path
    - Qt Designer Path
    - Current Dir
    - Dirs in extra_path
    - Dirs in PYDM_DISPLAYS_PATH

    Parameters
    ----------
    fname : str
        The file name. Environment variables, ~ and ~user constructs before
        search.
    base_path : str
        If None, it defaults to the current open display path or Qt Designer
        path
    mode : int
        The mode required for the file, defaults to os.F_OK | os.R_OK.
        Which ensure that the file exists and we can read it.
    extra_path : list
        Additional paths to look for file.

    Returns
    -------
    file_path : str
        Returns the file path or None in case the file was not found
    """
    fname = os.path.expanduser(os.path.expandvars(fname))

    if mode is None:
        mode = os.F_OK | os.R_OK

    x_path = []

    if base_path:
        x_path.extend([os.path.abspath(base_path)])

    if is_qt_designer():
        designer_path = get_designer_current_path()
        if designer_path:
            x_path.extend([designer_path])

    # Current working directory
    x_path.extend([os.getcwd()])
    if extra_path:
        if not isinstance(extra_path, (list, tuple)):
            extra_path = [extra_path]
        extra_path = [os.path.expanduser(os.path.expandvars(x)) for x in extra_path]
        x_path.extend(extra_path)

    pydm_search_path = os.getenv("PYDM_DISPLAYS_PATH", None)
    if pydm_search_path:
        x_path.extend(pydm_search_path.split(os.pathsep))

    f_ext = ''.join(_extensions(fname))

    for idx, path in enumerate(x_path):
        x_path[idx] = os.path.expanduser(os.path.expandvars(path))

    file_path = which(fname, mode=mode, pathext=f_ext, extra_path=x_path)

    return file_path


def find_display_in_path(file, mode=None, path=None, pathext=None):
    """
    Look for a display file in a given path.
    This is basically a wrapper on top of the ``which``
    command defined below so we don't need to keep redefining
    the ``PYDM_DISPLAYS_PATH`` variable.

    Parameters
    ----------
    file : str
        The file name.
    mode : int
        The mode required for the file, defaults to os.F_OK | os.R_OK.
        Which ensure that the file exists and we can read it.
    path : str
        The PATH string.

    Returns
    -------
    str
        Returns the full path to the file or None in case it was not found.
    """
    if pathext is None and sys.platform == "win32":
        pathext = ".ui"
    if path is None:
        path = os.getenv("PYDM_DISPLAYS_PATH", None)
    if mode is None:
        mode = os.F_OK | os.R_OK

    return which(file, mode, path, pathext=pathext)


def which(cmd, mode=os.F_OK | os.X_OK, path=None, pathext=None, extra_path=None):
    """Given a command, mode, and a PATH string, return the path which
    conforms to the given mode on the PATH, or None if there is no such
    file.
    `mode` defaults to os.F_OK | os.X_OK. `path` defaults to the result
    of os.environ.get("PATH"), or can be overridden with a custom search
    path.
    Note: This function was backported from the Python 3 source code and modified
    to deal with the case in which we WANT to look at the path even with a relative
    path.
    """

    # Check that a given file can be accessed with the correct mode.
    # Additionally check that `file` is not a directory, as on Windows
    # directories pass the os.access check.
    def _access_check(fn, mode):
        return (os.path.exists(fn) and os.access(fn, mode) and
                not os.path.isdir(fn))

    # If we're given a path with a directory part, look it up directly
    # rather than referring to PATH directories. This includes checking
    # relative to the current directory, e.g. ./script
    # if os.path.dirname(cmd):
    #     if _access_check(cmd, mode):
    #         return cmd
    #     return None

    if path is None:
        path = os.environ.get("PATH", os.defpath)
    if not path:
        return None
    path = path.split(os.pathsep)

    if extra_path is not None:
        path = extra_path + path

    if sys.platform == "win32":
        # The current directory takes precedence on Windows.
        if os.curdir not in path:
            path.insert(0, os.curdir)

        # PATHEXT is necessary to check on Windows.
        if pathext is None:
            pathext = os.environ.get("PATHEXT", "")
        pathext = pathext.split(os.pathsep)
        # See if the given file matches any of the expected path
        # extensions. This will allow us to short circuit when given
        # "python.exe". If it does match, only test that one, otherwise we
        # have to try others.
        if any(cmd.lower().endswith(ext.lower()) for ext in pathext):
            files = [cmd]
        else:
            files = [cmd + ext for ext in pathext]
    else:
        # On other platforms you don't have things like PATHEXT to tell you
        # what file suffixes are executable, so just pass on cmd as-is.
        files = [cmd]

    seen = set()
    for dir_ in path:
        normdir = os.path.normcase(dir_)
        if normdir not in seen:
            seen.add(normdir)
            for thefile in files:
                name = os.path.join(dir_, thefile)
                if _access_check(name, mode):
                    return name
    return None


<<<<<<< HEAD
def nested_dict_get(input_dict, nested_key):
    internal_dict_value = input_dict
    for k in nested_key:
        try:
            result = list(filter(None, re.split("(\[.+])", k)))
            if len(result) > 1:
                internal_dict_value = internal_dict_value.get(result[0], None)
                internal_dict_value = eval(
                    "internal_dict_value{}".format(''.join(result[1:]))
                )
            else:
                internal_dict_value = internal_dict_value.get(k, None)
        except:
            internal_dict_value = None
        if internal_dict_value is None:
            return None
    return internal_dict_value


def data_callback(widget, data, introspection, mapping):
    """
    This callback executes the methods mapped at `mapping` with the data
    from the channel following the introspection definition.

    Parameters
    ----------
    widget : QWidget
        The widget being affected by this callback
    data : dict
        Data from the channel
    introspection : dict
        Mapping between DataKey and plugin data fields
    mapping : dict
        Map containing the relation between DataKey and method for widget
    """
    if data is None:
        return
    try:
        for data_key, method_name in mapping.items():
            if isinstance(method_name, str):
                method = getattr(widget, method_name, None)
            elif callable(method_name):
                method = method_name
            else:
                method = None
            if not method:
                continue
            real_key = introspection.get(data_key)
            if real_key is None:
                continue
            new_value = nested_dict_get(data, real_key.split('.'))
            if new_value is not None:
                method(new_value)
    except RuntimeError:
        # We should bail out as the widget is destroyed.
        pass
=======
def only_main_thread(func):
    """
    Decorator that wraps a function which should only be executed at the Qt
    main thread.

    The decorator will log an error message and raise a RuntimeError if the
    decorated function is invoked from a thread other than the Qt main one.

    Parameters
    ----------
    func : callable
        The function to wrap

    Returns
    -------
    wrapper
    """
    def wrapper(*args, **kwargs):
        main_t = QtWidgets.QApplication.instance().thread()
        curr_t = QtCore.QThread.currentThread()
        if curr_t != main_t:
            msg = "{}.{} can only be invoked from the main Qt thread.".format(
                func.__module__, func.__name__
            )
            logger.error(msg)
            raise RuntimeError(msg)
        return func(*args, **kwargs)

    if not callable(func):
        raise ValueError("Parameter must be a callable.")

    return wrapper
>>>>>>> 27b957bc
<|MERGE_RESOLUTION|>--- conflicted
+++ resolved
@@ -1,20 +1,13 @@
 import os
-<<<<<<< HEAD
 import re
 import sys
-=======
-import sys
 import logging
->>>>>>> 27b957bc
 import platform
 import ntpath
 import shlex
 
-<<<<<<< HEAD
-=======
 from qtpy import QtWidgets, QtCore
 
->>>>>>> 27b957bc
 from .units import find_unittype, convert, find_unit_options
 from . import macro
 from . import colors
@@ -23,12 +16,9 @@
 from .iconfont import IconFont
 from ..qtdesigner import DesignerHooks
 
-<<<<<<< HEAD
-=======
 
 logger = logging.getLogger(__name__)
 
->>>>>>> 27b957bc
 
 def is_pydm_app(app=None):
     """
@@ -302,7 +292,6 @@
     return None
 
 
-<<<<<<< HEAD
 def nested_dict_get(input_dict, nested_key):
     internal_dict_value = input_dict
     for k in nested_key:
@@ -359,7 +348,8 @@
     except RuntimeError:
         # We should bail out as the widget is destroyed.
         pass
-=======
+
+
 def only_main_thread(func):
     """
     Decorator that wraps a function which should only be executed at the Qt
@@ -391,5 +381,4 @@
     if not callable(func):
         raise ValueError("Parameter must be a callable.")
 
-    return wrapper
->>>>>>> 27b957bc
+    return wrapper