from numpy import ndarray
from ..PyQt.QtCore import pyqtSignal, QObject, Qt


class PyDMConnection(QObject):
    new_value_signal = pyqtSignal([float], [int], [str], [ndarray])
    connection_state_signal = pyqtSignal(bool)
    new_severity_signal = pyqtSignal(int)
    write_access_signal = pyqtSignal(bool)
    enum_strings_signal = pyqtSignal(tuple)
    unit_signal = pyqtSignal(str)
    prec_signal = pyqtSignal(int)
    upper_ctrl_limit_signal = pyqtSignal([float], [int])
    lower_ctrl_limit_signal = pyqtSignal([float], [int])

    def __init__(self, channel, address, protocol=None, parent=None):
        super(PyDMConnection, self).__init__(parent)
        self.protocol = protocol
        self.address = address
        self.connected = False
        self.value = None
        self.listener_count = 0
<<<<<<< HEAD
    
=======

>>>>>>> 8bb2d819
    def add_listener(self, channel):
        self.listener_count = self.listener_count + 1
        if channel.connection_slot is not None:
            self.connection_state_signal.connect(channel.connection_slot, Qt.QueuedConnection)

        if channel.value_slot is not None:
            try:
                self.new_value_signal[int].connect(channel.value_slot, Qt.QueuedConnection)
            except TypeError:
                pass
            try:
                self.new_value_signal[float].connect(channel.value_slot, Qt.QueuedConnection)
            except TypeError:
                pass
            try:
                self.new_value_signal[str].connect(channel.value_slot, Qt.QueuedConnection)
            except TypeError:
                pass
            try:
                self.new_value_signal[ndarray].connect(channel.value_slot, Qt.QueuedConnection)
            except TypeError:
                pass

        if channel.severity_slot is not None:
            self.new_severity_signal.connect(channel.severity_slot, Qt.QueuedConnection)

        if channel.write_access_slot is not None:
            self.write_access_signal.connect(channel.write_access_slot, Qt.QueuedConnection)

        if channel.enum_strings_slot is not None:
            self.enum_strings_signal.connect(channel.enum_strings_slot, Qt.QueuedConnection)

        if channel.unit_slot is not None:
            self.unit_signal.connect(channel.unit_slot, Qt.QueuedConnection)

        if channel.upper_ctrl_limit_slot is not None:
            self.upper_ctrl_limit_signal.connect(channel.upper_ctrl_limit_slot, Qt.QueuedConnection)

        if channel.lower_ctrl_limit_slot is not None:
            self.lower_ctrl_limit_signal.connect(channel.lower_ctrl_limit_slot, Qt.QueuedConnection)

        if channel.prec_slot is not None:
            self.prec_signal.connect(channel.prec_slot, Qt.QueuedConnection)

    def remove_listener(self, channel):
        if channel.connection_slot is not None:
            try:
                self.connection_state_signal.disconnect(channel.connection_slot)
            except TypeError:
                pass

        if channel.value_slot is not None:
            try:
                self.new_value_signal[int].disconnect(channel.value_slot)
            except TypeError:
                pass
            try:
                self.new_value_signal[float].disconnect(channel.value_slot)
            except TypeError:
                pass
            try:
                self.new_value_signal[str].disconnect(channel.value_slot)
            except TypeError:
                pass
            try:
                self.new_value_signal[ndarray].disconnect(channel.value_slot)
            except TypeError:
                pass

        if channel.severity_slot is not None:
            self.new_severity_signal.disconnect(channel.severity_slot)

        if channel.write_access_slot is not None:
            self.write_access_signal.disconnect(channel.write_access_slot)

        if channel.enum_strings_slot is not None:
            self.enum_strings_signal.disconnect(channel.enum_strings_slot)

        if channel.unit_slot is not None:
            self.unit_signal.disconnect(channel.unit_slot)

        if channel.upper_ctrl_limit_slot is not None:
            self.upper_ctrl_limit_signal.disconnect(channel.upper_ctrl_limit_slot)

        if channel.lower_ctrl_limit_slot is not None:
            self.lower_ctrl_limit_signal.disconnect(channel.lower_ctrl_limit_slot)

        if channel.prec_slot is not None:
            self.prec_signal.disconnect(channel.prec_slot)

        self.listener_count = self.listener_count - 1
        if self.listener_count < 1:
            self.close()

    def close(self):
        pass


class PyDMPlugin(object):
    protocol = None
    connection_class = PyDMConnection

    def __init__(self):
        self.connections = {}

    def get_address(self, channel):
        return str(channel.address.split(self.protocol + "://")[-1])

    def add_connection(self, channel):
        address = self.get_address(channel)
        if address in self.connections:
            self.connections[address].add_listener(channel)
        else:
<<<<<<< HEAD
            self.connections[address] = self.connection_class(channel, address, self.protocol)
  
=======
            self.connections[address] = self.connection_class(channel, address)

>>>>>>> 8bb2d819
    def remove_connection(self, channel):
        address = self.get_address(channel)
        if address in self.connections:
            self.connections[address].remove_listener(channel)
            if self.connections[address].listener_count < 1:
                del self.connections[address]<|MERGE_RESOLUTION|>--- conflicted
+++ resolved
@@ -20,11 +20,7 @@
         self.connected = False
         self.value = None
         self.listener_count = 0
-<<<<<<< HEAD
     
-=======
-
->>>>>>> 8bb2d819
     def add_listener(self, channel):
         self.listener_count = self.listener_count + 1
         if channel.connection_slot is not None:
@@ -138,13 +134,7 @@
         if address in self.connections:
             self.connections[address].add_listener(channel)
         else:
-<<<<<<< HEAD
             self.connections[address] = self.connection_class(channel, address, self.protocol)
-  
-=======
-            self.connections[address] = self.connection_class(channel, address)
-
->>>>>>> 8bb2d819
     def remove_connection(self, channel):
         address = self.get_address(channel)
         if address in self.connections:
