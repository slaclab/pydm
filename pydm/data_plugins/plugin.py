import weakref
import threading

from numpy import ndarray

from ..utilities.remove_protocol import protocol_and_address
from qtpy.QtCore import Signal, QObject, Qt
from qtpy.QtWidgets import QApplication
from .. import config


class PyDMConnection(QObject):
    new_value_signal = Signal([float], [int], [str], [ndarray], [bool])
    connection_state_signal = Signal(bool)
    new_severity_signal = Signal(int)
    write_access_signal = Signal(bool)
    enum_strings_signal = Signal(tuple)
    unit_signal = Signal(str)
    prec_signal = Signal(int)
    upper_ctrl_limit_signal = Signal([float], [int])
    lower_ctrl_limit_signal = Signal([float], [int])

    def __init__(self, channel, address, protocol=None, parent=None):
        super(PyDMConnection, self).__init__(parent)
        self.protocol = protocol
        self.address = address
        self.connected = False
        self.value = None
        self.listener_count = 0
        self.app = QApplication.instance()

    def add_listener(self, channel):
        self.listener_count = self.listener_count + 1
        if channel.connection_slot is not None:
            self.connection_state_signal.connect(channel.connection_slot, Qt.QueuedConnection)

        if channel.value_slot is not None:
            try:
                self.new_value_signal[int].connect(channel.value_slot, Qt.QueuedConnection)
            except TypeError:
                pass
            try:
                self.new_value_signal[float].connect(channel.value_slot, Qt.QueuedConnection)
            except TypeError:
                pass
            try:
                self.new_value_signal[str].connect(channel.value_slot, Qt.QueuedConnection)
            except TypeError:
                pass
            try:
                self.new_value_signal[ndarray].connect(channel.value_slot, Qt.QueuedConnection)
            except TypeError:
                pass
            try:
                self.new_value_signal[bool].connect(channel.value_slot, Qt.QueuedConnection)
            except TypeError:
                pass

        if channel.severity_slot is not None:
            self.new_severity_signal.connect(channel.severity_slot, Qt.QueuedConnection)

        if channel.write_access_slot is not None:
            self.write_access_signal.connect(channel.write_access_slot, Qt.QueuedConnection)

        if channel.enum_strings_slot is not None:
            self.enum_strings_signal.connect(channel.enum_strings_slot, Qt.QueuedConnection)

        if channel.unit_slot is not None:
            self.unit_signal.connect(channel.unit_slot, Qt.QueuedConnection)

        if channel.upper_ctrl_limit_slot is not None:
            self.upper_ctrl_limit_signal.connect(channel.upper_ctrl_limit_slot, Qt.QueuedConnection)

        if channel.lower_ctrl_limit_slot is not None:
            self.lower_ctrl_limit_signal.connect(channel.lower_ctrl_limit_slot, Qt.QueuedConnection)

        if channel.prec_slot is not None:
            self.prec_signal.connect(channel.prec_slot, Qt.QueuedConnection)

    def remove_listener(self, channel, destroying=False):
        if not destroying:
            if channel.connection_slot is not None:
                try:
                    self.connection_state_signal.disconnect(channel.connection_slot)
                except TypeError:
                    pass

            if channel.value_slot is not None:
                try:
                    self.new_value_signal[int].disconnect(channel.value_slot)
                except TypeError:
                    pass
                try:
                    self.new_value_signal[float].disconnect(channel.value_slot)
                except TypeError:
                    pass
                try:
                    self.new_value_signal[str].disconnect(channel.value_slot)
                except TypeError:
                    pass
                try:
                    self.new_value_signal[ndarray].disconnect(channel.value_slot)
                except TypeError:
                    pass
                try:
                    self.new_value_signal[bool].disconnect(channel.value_slot)
                except TypeError:
                    pass

            if channel.severity_slot is not None:
                try:
                    self.new_severity_signal.disconnect(channel.severity_slot)
                except (KeyError, TypeError):
                    pass

            if channel.write_access_slot is not None:
                try:
                    self.write_access_signal.disconnect(channel.write_access_slot)
                except (KeyError, TypeError):
                    pass

            if channel.enum_strings_slot is not None:
                try:
                    self.enum_strings_signal.disconnect(channel.enum_strings_slot)
                except (KeyError, TypeError):
                    pass

            if channel.unit_slot is not None:
                try:
                    self.unit_signal.disconnect(channel.unit_slot)
                except (KeyError, TypeError):
                    pass

            if channel.upper_ctrl_limit_slot is not None:
                try:
                    self.upper_ctrl_limit_signal.disconnect(channel.upper_ctrl_limit_slot)
                except (KeyError, TypeError):
                    pass

            if channel.lower_ctrl_limit_slot is not None:
                try:
                    self.lower_ctrl_limit_signal.disconnect(channel.lower_ctrl_limit_slot)
                except (KeyError, TypeError):
                    pass

            if channel.prec_slot is not None:
                try:
                    self.prec_signal.disconnect(channel.prec_slot)
                except (KeyError, TypeError):
                    pass

        self.listener_count = self.listener_count - 1
        if self.listener_count < 1:
            self.close()

    def close(self):
        pass

class PyDMPlugin(object):
    protocol = None
    connection_class = PyDMConnection
    designer_online_by_default = False

    def __init__(self):
        self.connections = {}
        self.channels = weakref.WeakSet()
        self.lock = threading.Lock()

    @staticmethod
    def get_address(channel):
        return protocol_and_address(channel.address)[1]

    @staticmethod
    def get_connection_id(channel):
        return PyDMPlugin.get_address(channel)

    def add_connection(self, channel):
        from pydm.utilities import is_qt_designer
        with self.lock:
<<<<<<< HEAD
            # If this channel is already connected to this plugin lets ignore
            if channel in self.channels:
                return
            ch_id = self.get_connection_id(channel)
            address = self.get_address(channel)

            self.channels.add(channel)
            if ch_id in self.connections:
                self.connections[ch_id].add_listener(channel)
            else:
                self.connections[ch_id] = self.connection_class(channel,
                                                                address,
                                                                self.protocol)

    def remove_connection(self, channel, destroying=False):
        with self.lock:
            ch_id = self.get_connection_id(channel)
            if ch_id in self.connections and channel in self.channels:
                self.connections[ch_id].remove_listener(channel,
                                                        destroying=destroying)
                self.channels.remove(channel)
                if self.connections[ch_id].listener_count < 1:
                    self.connections[ch_id].deleteLater()
                    del self.connections[ch_id]
=======
            connection_id = self.get_connection_id(channel)
            address = self.get_address(channel)
            # If this channel is already connected to this plugin lets ignore
            if channel in self.channels:
                return

            if (is_qt_designer() and not config.DESIGNER_ONLINE and
                    not self.designer_online_by_default):
                return

            self.channels.add(channel)
            if connection_id in self.connections:
                self.connections[connection_id].add_listener(channel)
            else:
                self.connections[connection_id] = self.connection_class(
                    channel, address, self.protocol)

    def remove_connection(self, channel, destroying=False):
        with self.lock:
            connection_id = self.get_connection_id(channel)
            if connection_id in self.connections and channel in self.channels:
                self.connections[connection_id].remove_listener(
                    channel, destroying=destroying)
                self.channels.remove(channel)
                if self.connections[connection_id].listener_count < 1:
                    self.connections[connection_id].deleteLater()
                    del self.connections[connection_id]
>>>>>>> 1cd5b48f
<|MERGE_RESOLUTION|>--- conflicted
+++ resolved
@@ -177,32 +177,6 @@
     def add_connection(self, channel):
         from pydm.utilities import is_qt_designer
         with self.lock:
-<<<<<<< HEAD
-            # If this channel is already connected to this plugin lets ignore
-            if channel in self.channels:
-                return
-            ch_id = self.get_connection_id(channel)
-            address = self.get_address(channel)
-
-            self.channels.add(channel)
-            if ch_id in self.connections:
-                self.connections[ch_id].add_listener(channel)
-            else:
-                self.connections[ch_id] = self.connection_class(channel,
-                                                                address,
-                                                                self.protocol)
-
-    def remove_connection(self, channel, destroying=False):
-        with self.lock:
-            ch_id = self.get_connection_id(channel)
-            if ch_id in self.connections and channel in self.channels:
-                self.connections[ch_id].remove_listener(channel,
-                                                        destroying=destroying)
-                self.channels.remove(channel)
-                if self.connections[ch_id].listener_count < 1:
-                    self.connections[ch_id].deleteLater()
-                    del self.connections[ch_id]
-=======
             connection_id = self.get_connection_id(channel)
             address = self.get_address(channel)
             # If this channel is already connected to this plugin lets ignore
@@ -230,4 +204,3 @@
                 if self.connections[connection_id].listener_count < 1:
                     self.connections[connection_id].deleteLater()
                     del self.connections[connection_id]
->>>>>>> 1cd5b48f
