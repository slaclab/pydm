--- conflicted
+++ resolved
@@ -1,3 +1,6 @@
+# no precommit checks should run on structured data files, since they can have odd formatting/spelling
+exclude: '\.(json|ui)$'
+
 repos:
 -   repo: https://github.com/pre-commit/pre-commit-hooks
     rev: v5.0.0
@@ -10,17 +13,12 @@
     rev: v0.11.2
     hooks:
     -   id: ruff
-<<<<<<< HEAD
         args: [--line-length, '120', --fix, --exit-non-zero-on-fix, --select, TID] # TID = fix and enforce absolute imports
-=======
-        args: [--line-length, '120', --fix, --exit-non-zero-on-fix]
     -   id: ruff-format
         args: [--line-length, '120']
-repos:
-  - repo: https://github.com/codespell-project/codespell
+-   repo: https://github.com/codespell-project/codespell
     rev: v2.4.1
     hooks:
-      - id: codespell
-       # don't run on .json files (don't mess with fontawesome-charmap.json), and don't correct 'slac' to 'slack'
-        args: ["--write-changes", "-S", "*.json", "-L", "slac"]
->>>>>>> caaf030a
+    -   id: codespell
+        # don't correct 'slac' to 'slack'
+        args: ["--check-hidden", "-L", "slac"]