--- conflicted
+++ resolved
@@ -1,5 +1,7 @@
+# test
 # This workflow will install pydm dependencies and run the test suite for all combinations
 # of operating systems and version numbers specified in the matrix
+
 name: Build Status
 
 on:
@@ -26,7 +28,38 @@
       QT_MAC_WANTS_LAYER: 1  # PyQT gui tests involving qtbot interaction on macOS will fail without this
 
     steps:
-    - name: Install packages for testing a Python Qt app on Linux
+    - uses: actions/checkout@v4
+    - name: Setup conda
+      uses: conda-incubator/setup-miniconda@v3
+      with:
+        python-version: ${{ matrix.python-version }}
+        miniforge-variant: Miniforge3
+        miniforge-version: latest
+        activate-environment: pydm-env
+        conda-remove-defaults: true
+        architecture: x64  # Ensure macOS finds PyQt 5.12.3 which isn't available with osx-arm64
+
+    - name: Install PyDM with Mamba
+      shell: bash -el {0}
+      run: |
+        if [ "$RUNNER_OS" == "Windows" ]; then
+          conda install -c conda-forge pydm pyqt=${{ matrix.pyqt-version }}
+        elif [ "$RUNNER_OS" == "macOS" ]; then
+          mamba install -c conda-forge pydm pyqt=${{ matrix.pyqt-version }} git p4p pyca
+        else
+          mamba install -c conda-forge pydm pyqt=${{ matrix.pyqt-version }} pyca
+        fi
+
+    - name: Install additional Python dependencies with pip
+      shell: bash -el {0}
+      run: |
+        if [ "$RUNNER_OS" == "Linux" ]; then
+          pip install .[test]
+        else
+          pip install .[test-no-optional]
+        fi
+
+    - name: Install packages for testing a PyQt app on Linux
       shell: bash -el {0}
       run: |
         if [ "$RUNNER_OS" == "Linux" ]; then
@@ -38,103 +71,12 @@
           sleep 1
         fi
 
-    - uses: actions/checkout@v4
-    - name: Setup Conda and install PyQt5
-      uses: conda-incubator/setup-miniconda@v3
-      with:
-        python-version: ${{ matrix.python-version }}
-        miniforge-variant: Miniforge3
-        miniforge-version: latest
-        activate-environment: pyqt-env
-        conda-remove-defaults: true
-        architecture: x64  # Ensure macOS finds PyQt 5.12.3 which isn't available with osx-arm64
-
-    - name: Install PyQt5 and PyDM with Mamba (if windows use conda)
-      shell: bash -el {0}
-      run: |
-        if [ "$RUNNER_OS" == "Windows" ]; then
-<<<<<<< HEAD
-          conda install -c conda-forge pydm pyqt=${{ matrix.pyqt-version }} 
-=======
-          conda install -c conda-forge pydm pyqt=${{ matrix.pyqt-version }}
-        elif [ "$RUNNER_OS" == "macOS" ]; then
-          mamba install -c conda-forge pydm pyqt=${{ matrix.pyqt-version }} git p4p pyca
->>>>>>> cf8aa90a
-        else
-          mamba install -c conda-forge pydm pyqt=${{ matrix.pyqt-version }} pyca
-        fi
-
-    - name: Install additional Python dependencies with pip for PyQt5
-      shell: bash -el {0}
-      run: |
-        if [ "$RUNNER_OS" == "Linux" ]; then
-          pip install .[test]
-        else
-          pip install .[test-no-optional]
-        fi
-  
-    - name: Run PyQt tests with pytest
-      env:
-        QT_API: pyqt5
+    - name: Test with pytest
       shell: bash -el {0}
       timeout-minutes: 30 # timeout applies to single run of run_tests.py, not all os/python combos
       run: |
-        echo "Running PyQt tests with QT_API=$QT_API"
-        python -c "import PyQt5.QtCore; print('PyQt5 is installed and working')"
-        python run_tests.py
-
-    - name: Remove existing Miniconda installation on Windows (error workaround)
-      if: runner.os == 'Windows'
-      shell: powershell
-      run: |
-        $condaPath = "C:\Users\runneradmin\miniconda3"
-        if (Test-Path $condaPath) {
-          Remove-Item -Recurse -Force $condaPath
-        }
-
-    - name: Setup Conda and install PySide6
-      uses: conda-incubator/setup-miniconda@v3
-      with:
-        python-version: ${{ matrix.python-version }}
-        miniforge-variant: Miniforge3
-        miniforge-version: latest
-        activate-environment: pyside-env
-        conda-remove-defaults: true
-        architecture: x64 # Ensure macOS finds PyQt 5.12.3 which isn't available with osx-arm64
-        auto-update-conda: true
-
-    - name: Install PySide6 and PyDM with Mamba (if windows use conda)
-      shell: bash -el {0}
-      run: |
-        if [ "$RUNNER_OS" == "Windows" ]; then
-          conda install -c conda-forge pyside6 pydm
-        else
-          mamba install -c conda-forge pyside6 pydm
-        fi
-
-    - name: Install additional Python dependencies with pip for PySide6
-      shell: bash -el {0}
-      run: |
-<<<<<<< HEAD
-        pip install -r requirements.txt
-        if [ "$RUNNER_OS" == "Windows" ]; then
-          pip install -r windows-dev-requirements.txt
-        else
-          pip install -r dev-requirements.txt
-        fi
-
-    - name: Run PySide6 tests with pytest
-      env:
-        QT_API: pyside6
-      shell: bash -el {0}
-      timeout-minutes: 30
-      run: |
-        echo "Running PySide6 tests with QT_API=$QT_API"
-        python -c "import PySide6.QtCore; print('PySide6 is installed and working')"
-=======
         if [ "$RUNNER_OS" == "macOS" ]; then
           python run_tests.py --ignore=pydm/tests/widgets/test_slider.py # disable just for now, until fix intermittent issue
         else 
           python run_tests.py
-        fi
->>>>>>> cf8aa90a
+        fi